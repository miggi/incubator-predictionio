name := "PredictionIO Output"

<<<<<<< HEAD
version := "0.4.3-SNAPSHOT"
=======
version := "0.4.3"
>>>>>>> 9e8411d4

organization := "io.prediction"

scalaVersion := "2.10.0"

scalacOptions in (Compile, doc) ++= Opts.doc.title("PredictionIO Output API Documentation")

libraryDependencies ++= Seq(
<<<<<<< HEAD
  "io.prediction" %% "predictionio-commons" % "0.4.3-SNAPSHOT",
=======
  "io.prediction" %% "predictionio-commons" % "0.4.3",
>>>>>>> 9e8411d4
  "com.github.nscala-time" %% "nscala-time" % "0.2.0",
  "junit" % "junit" % "4.11",
  "org.specs2" %% "specs2" % "1.14" % "test"
)

resolvers ++= Seq(
  "Local Maven Repository" at "file://"+Path.userHome.absolutePath+"/.m2/repository"
)

testOptions in Test += Tests.Argument("junitxml")

publishTo := Some(Resolver.file("file", new File(Path.userHome.absolutePath+"/.m2/repository")))

publishMavenStyle := true<|MERGE_RESOLUTION|>--- conflicted
+++ resolved
@@ -1,10 +1,6 @@
 name := "PredictionIO Output"
 
-<<<<<<< HEAD
-version := "0.4.3-SNAPSHOT"
-=======
-version := "0.4.3"
->>>>>>> 9e8411d4
+version := "0.5.0-SNAPSHOT"
 
 organization := "io.prediction"
 
@@ -13,11 +9,7 @@
 scalacOptions in (Compile, doc) ++= Opts.doc.title("PredictionIO Output API Documentation")
 
 libraryDependencies ++= Seq(
-<<<<<<< HEAD
-  "io.prediction" %% "predictionio-commons" % "0.4.3-SNAPSHOT",
-=======
-  "io.prediction" %% "predictionio-commons" % "0.4.3",
->>>>>>> 9e8411d4
+  "io.prediction" %% "predictionio-commons" % "0.5.0-SNAPSHOT",
   "com.github.nscala-time" %% "nscala-time" % "0.2.0",
   "junit" % "junit" % "4.11",
   "org.specs2" %% "specs2" % "1.14" % "test"
