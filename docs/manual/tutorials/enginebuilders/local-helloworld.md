---
layout: docs
title: Building the "HelloWorld" Engine
---

# Building the "HelloWorld" Engine

This is a step-by-step guide on building your first predictive engine on
PredictionIO. The engine will use historical temperature data to predict the
temperature of a certain day in a week.

> You need to build PredictionIO from source in order to build your own engine.
Please follow instructions to build from source
[here]({{site.baseurl}}/install/install-sourcecode.html).

Completed source code can also be found at
`$PIO_HOME/examples/scala-local-helloworld` and
`$PIO_HOME/examples/java-local-helloworld`, where `$PIO_HOME` is the root
directory of the PredictionIO source code tree.


## Data Set

This engine will read a historial daily temperatures as training data set. A very simple data set is prepared for you.

First, create a directory somewhere and copy the data set over. Replace `path/to/data.csv` with your path which stores the training data.

```console
$ cp $PIO_HOME/examples/data/helloworld/data1.csv path/to/data.csv
```

## 1. Create a new Engine

```console
$ $PIO_HOME/bin/pio new HelloWorld
$ cd HelloWorld
```

A new engine project directory `HelloWorld` is created. You should see the following files being created inside this new project directory:

```
build.sbt
engine.json
params/
project/
src/
```

<div class="codetabs">
<div data-lang="Scala">
You can find the Scala engine template in <code>src/main/scala/Engine.scala</code>. Please follow the instructions below to edit this file.
</div>
<div data-lang="Java">

<strong>NOTE:</strong>
The template is created for Scala codes. For Java, need to do the following:

Under <code>HelloWorld</code> directory:

{% highlight bash %}
$ rm -rf src/main/scala
$ mkdir -p src/main/java
{% endhighlight %}

</div>
</div>

## 2. Define Data Types

### Define Training Data

<div class="codetabs">
<div data-lang="Scala">

Edit <code>src/main/scala/Engine.scala</code>:

{% highlight scala %}
class MyTrainingData(
  val temperatures: List[(String, Double)]
) extends Serializable
{% endhighlight %}
</div>
<div data-lang="Java">

Create a new file <code>src/main/java/MyTrainingData.java</code>:

{% highlight java %}
package myorg;

import java.io.Serializable;
import java.util.List;

public class MyTrainingData implements Serializable {
  List<DayTemperature> temperatures;

  public MyTrainingData(List<DayTemperature> temperatures) {
    this.temperatures = temperatures;
  }

  public static class DayTemperature implements Serializable {
    String day;
    Double temperature;

    public DayTemperature(String day, Double temperature) {
      this.day = day;
      this.temperature = temperature;
    }
  }
}
{% endhighlight %}
</div>
</div>

### Define Query

<div class="codetabs">
<div data-lang="Scala">

Edit <code>src/main/scala/Engine.scala</code>:

{% highlight scala %}
class MyQuery(
  val day: String
) extends Serializable
{% endhighlight %}
</div>
<div data-lang="Java">

Create a new file <code>src/main/java/MyQuery.java</code>:

{% highlight java %}
package myorg;

import java.io.Serializable;

public class MyQuery implements Serializable {
  String day;

  public MyQuery(String day) {
    this.day = day;
  }
}
{% endhighlight %}
</div>
</div>

### Define Model
<div class="codetabs">
<div data-lang="Scala">

Edit <code>src/main/scala/Engine.scala</code>:

{% highlight scala %}
import scala.collection.immutable.HashMap

class MyModel(
  val temperatures: HashMap[String, Double]
) extends Serializable {
  override def toString = temperatures.toString
}

{% endhighlight %}
</div>
<div data-lang="Java">

Create a new file <code>src/main/java/MyModel.java</code>:

{% highlight java %}
package myorg;

import java.io.Serializable;
import java.util.Map;

public class MyModel implements Serializable {
  Map<String, Double> temperatures;

  public MyModel(Map<String, Double> temperatures) {
    this.temperatures = temperatures;
  }

  @Override
  public String toString() {
    return temperatures.toString();
  }
}
{% endhighlight %}
</div>
</div>

### Define Prediction Result
<div class="codetabs">
<div data-lang="Scala">

Edit <code>src/main/scala/Engine.scala</code>:

{% highlight scala %}
class MyPrediction(
  val temperature: Double
) extends Serializable
{% endhighlight %}
</div>
<div data-lang="Java">

Create a new file <code>src/main/java/MyPrediction.java</code>:

{% highlight java %}
package myorg;

import java.io.Serializable;

public class MyPrediction implements Serializable {
  Double temperature;

  public MyPrediction(Double temperature) {
    this.temperature = temperature;
  }
}
{% endhighlight %}
</div>
</div>

## 3. Implement the Data Source
<div class="codetabs">
<div data-lang="Scala">

Edit <code>src/main/scala/Engine.scala</code>:

{% highlight scala %}
import scala.io.Source

class MyDataSource extends LDataSource[EmptyDataSourceParams, EmptyDataParams,
                                MyTrainingData, MyQuery, EmptyActual] {

  override def readTraining(): MyTrainingData = {
    val lines = Source.fromFile("path/to/data.csv").getLines()
      .toList.map { line =>
        val data = line.split(",")
        (data(0), data(1).toDouble)
      }
    new MyTrainingData(lines)
  }

}
{% endhighlight %}
</div>
<div data-lang="Java">

Create a new file <code>src/main/java/MyDataSource.java</code>:

{% highlight java %}
package myorg;

import io.prediction.controller.java.*;

import java.util.List;
import java.util.ArrayList;
import java.io.FileReader;
import java.io.BufferedReader;

public class MyDataSource extends LJavaDataSource<
  EmptyDataSourceParams, EmptyDataParams, MyTrainingData, MyQuery, EmptyActual> {

  @Override
  public MyTrainingData readTraining() {
    List<MyTrainingData.DayTemperature> temperatures =
                  new ArrayList<MyTrainingData.DayTemperature>();

    try {
      BufferedReader reader =
                    new BufferedReader(new FileReader("path/to/data.csv"));
      String line;
      while ((line = reader.readLine()) != null) {
        String[] tokens = line.split(",");
        temperatures.add(
          new MyTrainingData.DayTemperature(tokens[0],
                            Double.parseDouble(tokens[1])));
      }
      reader.close();
    } catch (Exception e) {
      System.exit(1);
    }

    return new MyTrainingData(temperatures);
  }
}
{% endhighlight %}
</div>
</div>

**NOTE**: You need to update the `path/to/data.csv` in this code with the correct path that store the training data.


## 4. Implement an Algorithm

<div class="codetabs">
<div data-lang="Scala">

Edit <code>src/main/scala/Engine.scala</code>:

{% highlight scala %}
class MyAlgorithm extends LAlgorithm[EmptyAlgorithmParams, MyTrainingData,
  MyModel, MyQuery, MyPrediction] {

  override
  def train(pd: MyTrainingData): MyModel = {
    // calculate average value of each day
    val average = pd.temperatures
      .groupBy(_._1) // group by day
      .mapValues{ list =>
        val tempList = list.map(_._2) // get the temperature
        tempList.sum / tempList.size
      }

    // trait Map is not serializable, use concrete class HashMap
    new MyModel(HashMap[String, Double]() ++ average)
  }

  override
  def predict(model: MyModel, query: MyQuery): MyPrediction = {
    val temp = model.temperatures(query.day)
    new MyPrediction(temp)
  }
}
{% endhighlight %}
</div>
<div data-lang="Java">
Create a new file <code>src/main/java/MyAlgorithm.java</code>:

{% highlight java %}
package myorg;

import io.prediction.controller.java.*;

import java.util.Map;
import java.util.HashMap;

public class MyAlgorithm extends LJavaAlgorithm<
  EmptyAlgorithmParams, MyTrainingData, MyModel, MyQuery, MyPrediction> {

  @Override
  public MyModel train(MyTrainingData data) {
    Map<String, Double> sumMap = new HashMap<String, Double>();
    Map<String, Integer> countMap = new HashMap<String, Integer>();

    // calculate sum and count for each day
    for (MyTrainingData.DayTemperature temp : data.temperatures) {
      Double sum = sumMap.get(temp.day);
      Integer count = countMap.get(temp.day);
      if (sum == null) {
        sumMap.put(temp.day, temp.temperature);
        countMap.put(temp.day, 1);
      } else {
        sumMap.put(temp.day, sum + temp.temperature);
        countMap.put(temp.day, count + 1);
      }
    }

    // calculate the average
    Map<String, Double> averageMap = new HashMap<String, Double>();
    for (Map.Entry<String, Double> entry : sumMap.entrySet()) {
      String day = entry.getKey();
      Double average = entry.getValue() / countMap.get(day);
      averageMap.put(day, average);
    }

    return new MyModel(averageMap);
  }

  @Override
  public MyPrediction predict(MyModel model, MyQuery query) {
    Double temp = model.temperatures.get(query.day);
    return new MyPrediction(temp);
  }
}
{% endhighlight %}
</div>
</div>

## 5. Implement EngineFactory

<div class="codetabs">
<div data-lang="Scala">

Edit <code>src/main/scala/Engine.scala</code>:

{% highlight scala %}
object MyEngineFactory extends IEngineFactory {
  override
  def apply() = {
    /* SimpleEngine only requires one DataSouce and one Algorithm */
    new SimpleEngine(
      classOf[MyDataSource],
      classOf[MyAlgorithm]
    )
  }
}
{% endhighlight %}
</div>

<div data-lang="Java">
Create a new file <code>src/main/java/MyEngineFactory.java</code>:

{% highlight java %}

package myorg;

import io.prediction.controller.java.*;

public class MyEngineFactory implements IJavaEngineFactory {
  public JavaSimpleEngine<MyTrainingData, EmptyDataParams, MyQuery, MyPrediction,
    EmptyActual> apply() {

    return new JavaSimpleEngineBuilder<MyTrainingData, EmptyDataParams,
      MyQuery, MyPrediction, EmptyActual> ()
      .dataSourceClass(MyDataSource.class)
      .preparatorClass() // Use default Preparator
      .addAlgorithmClass("", MyAlgorithm.class)
      .servingClass() // Use default Serving
      .build();
  }
}

{% endhighlight %}
</div>
</div>

## 6. Define engine.json

You should see an engine.json created as follows:

```json
{
  "id": "helloworld",
  "version": "0.0.1-SNAPSHOT",
  "name": "helloworld",
  "engineFactory": "myorg.MyEngineFactory"
}
```

If you follow this Hello World Engine tutorial and didn't modify any of the class and package name (`myorg`). You don't need to update this file.

## 7. Define Parameters

You can safely delete the file `params/datasoruce.json` because this Hello World Engine doesn't take any parameters.

```
$ rm params/datasource.json
```

# Deploying the "HelloWorld" Engine Instance

After the new engine is built, it is time to deploy an engine instance of it.

## 1. Register engine:

{% highlight bash %}
$ $PIO_HOME/bin/pio register
{% endhighlight %}

This command will compile the engine source code and build the necessary binary.

## 2. Train:

{% highlight bash %}
$ $PIO_HOME/bin/pio train
{% endhighlight %}

Example output:

```
2014-09-18 15:44:57,568 INFO  spark.SparkContext - Job finished: collect at Workflow.scala:677, took 0.138356 s
2014-09-18 15:44:57,757 INFO  workflow.CoreWorkflow$ - Saved engine instance with ID: zdoo7SGAT2GVX8dMJFzT5w
```

This command produce an Engine Instance, which can be deployed.

## 3. Deploy:

{% highlight bash %}
$ $PIO_HOME/bin/pio deploy
{% endhighlight %}

You should see the following if the engine instance is deploy sucessfully:

```
INFO] [10/13/2014 18:11:09.721] [pio-server-akka.actor.default-dispatcher-4] [akka://pio-server/user/IO-HTTP/listener-0] Bound to localhost/127.0.0.1:8000
[INFO] [10/13/2014 18:11:09.724] [pio-server-akka.actor.default-dispatcher-7] [akka://pio-server/user/master] Bind successful. Ready to serve.
```

Do not kill the deployed Engine Instance. You can retrieve the prediction by sending HTTP request to the engine instance.

Open another terminal to execute the following:

Retrieve temperature prediction for Monday:

{% highlight bash %}
$ curl -H "Content-Type: application/json" -d '{ "day": "Mon" }' http://localhost:8000/queries.json
{% endhighlight %}

You should see the following output:

```json
{"temperature":75.5}
```

You can send another query to retrieve prediction. For example, retrieve temperature prediction for Tuesday:

{% highlight bash %}
$ curl -H "Content-Type: application/json" -d '{ "day": "Tue" }' http://localhost:8000/queries.json
{% endhighlight %}

You should see the following output:

```json
{"temperature":80.5}
```

# Re-training The Engine

Let's say you have collected more historial temperature data and want to re-train the Engine with updated data. You can simply execute `pio train` and `pio deploy` again.

Another temperature data set is prepared for you. Run the following to update your data with this new data set. Replace the `path/to/data.csv` with your path used in the steps above.

{% highlight bash %}
$ cp $PIO_HOME/examples/data/helloworld/data2.csv path/to/data.csv
{% endhighlight %}

In another terminal, go to the `HelloWorld` engine directory. Execute `pio train` and `deploy` again to deploy the latest instance trained with the new data. It would automatically kill the old running engine instance.

{% highlight bash %}
$ $PIO_HOME/bin/pio train
$ $PIO_HOME/bin/pio deploy
{% endhighlight %}

Retrieve temperature prediction for Monday again:

{% highlight bash %}
$ curl -H "Content-Type: application/json" -d '{ "day": "Mon" }' http://localhost:8000/queries.json
{% endhighlight %}

You should see the following output:

```json
{"temperature":76.66666666666667}
```

<<<<<<< HEAD
Check out [Java Parallel Helloworld tutorial](parallel-helloworld.html)
if you are interested how things are done on the parallel side.
=======
The prediction output is changed because of the engine is re-trained with new data.
>>>>>>> 3b91c3d7
<|MERGE_RESOLUTION|>--- conflicted
+++ resolved
@@ -544,9 +544,5 @@
 {"temperature":76.66666666666667}
 ```
 
-<<<<<<< HEAD
 Check out [Java Parallel Helloworld tutorial](parallel-helloworld.html)
-if you are interested how things are done on the parallel side.
-=======
-The prediction output is changed because of the engine is re-trained with new data.
->>>>>>> 3b91c3d7
+if you are interested how things are done on the parallel side.