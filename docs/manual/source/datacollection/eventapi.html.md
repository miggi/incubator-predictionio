--- conflicted
+++ resolved
@@ -2,16 +2,6 @@
 title: Collecting Data through REST/SDKs
 ---
 
-<<<<<<< HEAD
-**Event Server** is designed to collect data into PredictionIO in an event-based
-style. Once the Event Server is launched, your application can send data to it
-through its **Event API** with HTTP requests or with `EventClient`s of
-PredictionIO's SDKs.
-
-INFO: All PredictionIO-compliant engines support accessing the Event Store (i.e. the
-data store of Event Server) through [PredictionIO's Storage
-API](http://docs.prediction.io/api/current/index.html#org.apache.predictionio.data.storage.package).
-=======
 **Event Server** is designed to collect data into Apache PredictionIO
 (incubating) in an event-based style. Once the Event Server is launched, your
 application can send data to it through its **Event API** with HTTP requests or
@@ -21,7 +11,6 @@
 the Event Store (i.e. the data store of Event Server) through [Apache
 PredictionIO (incubating)'s Storage
 API](http://docs.prediction.io/api/current/index.html#io.prediction.data.storage.package).
->>>>>>> 8fc24eb0
 
 ## Launching the Event Server
 
