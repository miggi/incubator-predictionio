---
title: Classification Quick Start
---

An engine template is an almost-complete implementation of an engine.
PredictionIO's [Classification Engine
Template](https://github.com/PredictionIO/PredictionIO/tree/master/templates/scala-parallel-classification)
has integrated **Apache Spark MLlib**'s Naive Bayes algorithm by default.

The default use case of Classification Engine Template is to predict the service
plan (*plan*) a user will subscribe to based on his 3 properties: *attr0*,
*attr1* and *attr2*.

You can customize it easily to fit your specific use case and needs.

We are going to show you how to create your own classification engine for
production use based on this template.

## Install PredictionIO

First you need to [install PredictionIO <%= data.versions.pio %>](/install)

WARNING: **0.8.2 contains schema changes from previous versions. If you have
installed the previous versions, you may need to clear both HBase and
Elasticsearch. See more [here](../resources/schema-change.html).**


Let's say you have installed PredictionIO at `/home/yourname/predictionio/`. For
convenience, add PredictionIO's binary command path to your `PATH`, i.e.
`/home/yourname/predictionio/bin`:

```
$ PATH=$PATH:/home/yourname/predictionio/bin; export PATH
```

and please make sure that PredictionIO Event Server, which collects data, is
running:

```
$ pio eventserver
```

## Create a Sample App

Let's create a sample app called "MyApp2" now. An app represents the application
that generates the data, e.g. an enterprise service website.

```
$ pio app new MyApp2
```

You should find the following in the console output:

```
...
2014-11-18 12:40:57,424 INFO  tools.Console$ - Initialized Event Store for this app ID: 2.
2014-11-18 12:40:57,456 INFO  tools.Console$ - Created new app:
2014-11-18 12:40:57,457 INFO  tools.Console$ -       Name: MyApp2
2014-11-18 12:40:57,458 INFO  tools.Console$ -         ID: 2
2014-11-18 12:40:57,459 INFO  tools.Console$ - Access Key: 3pr1YWsSONhpalMGAB2Jry41PUuh7Mve3nOPx5draGD9CKHNXVtZXskBeSnJq3vz
```

Take note of the **Access Key** and **App ID**. You will need the **Access Key**
to refer to "MyApp2" when you collect data. At the same time, you will use **App
ID** to refer to "MyApp2" in engine code.

## Create a new Engine from an Engine Template

Now let's create a new engine called *MyClassification* by cloning the MLlib
Classification engine template, assuming `/home/yourname/predictionio` is the
installation directory of PredictionIO:

```
$ cp -r /home/yourname/predictionio/templates/scala-parallel-classification MyClassification
$ cd MyClassification
```

## Collecting Data

Next, let's collect some training data for the app of this Engine. For model
training, Classification Engine Template reads 4 properties of a user record:
attr0, attr1, attr2 and plan.

You can send these data to PredictionIO Event Server in real-time easily by
making a HTTP request or through the `EventClient` of an SDK.

<div class="tabs">
  <div data-tab="Python SDK" data-lang="python">
  
```python
import predictionio

client = predictionio.EventClient(
    access_key=<ACCESS KEY>,
    url=<URL OF EVENTSERVER>,
    threads=5,
    qsize=500
)

# Set the 4 properties for a user
client.create_event(
    event="$set",
    entity_type="user",
    entity_id=<USER ID>,
    properties= {
      "attr0" : int(<VALUE OF ATTR0>),
      "attr1" : int(<VALUE OF ATTR1>),
      "attr2" : int(<VALUE OF ATTR2>),
      "plan" : int(<VALUE OF PLAN>)
    }
)

# You may also set the properties one by one
client.create_event(
    event="$set",
    entity_type="user",
    entity_id=<USER ID>,
    properties= {
      "attr0" : int(<VALUE OF ATTR0>)
    }
)
client.create_event(
    event="$set",
    entity_type="user",
    entity_id=<USER ID>,
    properties= {
      "attr1" : int(<VALUE OF ATTR1>)
    }
)
client.create_event(
    event="$set",
    entity_type="user",
    entity_id=<USER ID>,
    properties= {
      "attr2" : int(<VALUE OF ATTR2>)
    }
)
client.create_event(
    event="$set",
    entity_type="user",
    entity_id=<USER ID>,
    properties= {
      "plan" : int(<VALUE OF PLAN>)
    }
)
<<<<<<< HEAD
=======
'''
>>>>>>> 3bac8486
```
  </div>
  <div data-tab="PHP SDK" data-lang="php">
```php
<?php
require_once("vendor/autoload.php");
use predictionio\EventClient;

$client = new EventClient(<ACCESS KEY>, <URL OF EVENTSERVER>);

// Set the 4 properties for a user
$client->createEvent(array(
   'event' => '$set',
   'entityType' => 'user',
   'entityId' => <USER ID>,
   'properties' => array(
     'attr0' => <VALUE OF ATTR0>,
     'attr1' => <VALUE OF ATTR1>,
     'attr2' => <VALUE OF ATTR2>,
     'plan' => <VALUE OF PLAN>
   )
));

// You may also set the properties one by one
$client->createEvent(array(
   'event' => '$set',
   'entityType' => 'user',
   'entityId' => <USER ID>,
   'properties' => array(
     'attr0' => <VALUE OF ATTR0>
   )
));

$client->createEvent(array(
   'event' => '$set',
   'entityType' => 'user',
   'entityId' => <USER ID>,
   'properties' => array(
     'attr1' => <VALUE OF ATTR1>
   )
));

$client->createEvent(array(
   'event' => '$set',
   'entityType' => 'user',
   'entityId' => <USER ID>,
   'properties' => array(
     'attr2' => <VALUE OF ATTR2>
   )
));

$client->createEvent(array(
   'event' => '$set',
   'entityType' => 'user',
   'entityId' => <USER ID>,
   'properties' => array(
     'plan' => <VALUE OF PLAN>
   )
));

?>
```
  </div>
  <div data-tab="Ruby SDK" data-lang="ruby">
```ruby
# Create a client object.
client = PredictionIO::EventClient.new(<ACCESS KEY>, <URL OF EVENTSERVER>)

# Set the 4 properties for a user.
client.create_event(
  '$set',
  'user',
  <USER ID>, {
    'properties' => {
      'attr0' => <VALUE OF ATTR0 (integer)>,
      'attr1' => <VALUE OF ATTR1 (integer)>,
      'attr2' => <VALUE OF ATTR2 (integer)>,
      'plan' => <VALUE OF PLAN (integer)>,
    }
  }
)

# You may also set the properties one by one.
client.create_event(
  '$set',
  'user',
  <USER ID>, {
    'properties' => {
      'attr0' => <VALUE OF ATTR0 (integer)>
    }
  }
)

client.create_event(
  '$set',
  'user',
  <USER ID>, {
    'properties' => {
      'attr1' => <VALUE OF ATTR1 (integer)>,
    }
  }
)

# Etc...
```
  </div>
  <div data-tab="Java SDK" data-lang="java">
```java
import com.google.common.collect.ImmutableMap;
import io.prediction.Event;
import io.prediction.EventClient;

EventClient client = new EventClient(<ACCESS KEY>, <URL OF EVENTSERVER>);

// set the 4 properties for a user
Event event = new Event()
    .event("$set")
    .entityType("user")
    .entityId(<USER ID>)
    .properties(ImmutableMap.<String, Object>of(
        "attr0", <VALUE OF ATTR0>,
        "attr1", <VALUE OF ATTR1>,
        "attr2", <VALUE OF ATTR2>,
        "plan", <VALUE OF PLAN>
    ));
client.createEvent(event);

/*
// you may also set the properties one by one
client.createEvent(new Event()
    .event("$set")
    .entityType("user")
    .entityId(<USER ID>)
    .property("attr0", <VALUE OF ATTR0>));
client.createEvent(new Event()
    .event("$set")
    .entityType("user")
    .entityId(<USER ID>)
    .property("attr1", <VALUE OF ATTR1>));
client.createEvent(new Event()
    .event("$set")
    .entityType("user")
    .entityId(<USER ID>)
    .property("attr2", <VALUE OF ATTR2>));
client.createEvent(new Event()
    .event("$set")
    .entityType("user")
    .entityId(<USER ID>)
    .property("plan", <VALUE OF PLAN>));
*/
```
  </div>
  <div data-tab="REST API" data-lang="json">
<<<<<<< HEAD
```bash
=======
```
>>>>>>> 3bac8486
# Set the 4 properties for a user

curl -i -X POST <URL OF EVENTSERVER>/events.json?accessKey=<ACCESS KEY> \
-H "Content-Type: application/json" \
-d '{
  "event" : "$set",
  "entityType" : "user"
  "entityId" : <USER ID>,
  "properties" : {
    "attr0" : 0,
    "attr1" : 1,
    "attr2" : 0,
    "plan" : 1
  }
  "eventTime" : <TIME OF THIS EVENT>
}'

# You may also set the properties one by one

curl -i -X POST <URL OF EVENTSERVER>/events.json?accessKey=<ACCESS KEY> \
-H "Content-Type: application/json" \
-d '{
  "event" : "$set",
  "entityType" : "user"
  "entityId" : <USER ID>,
  "properties" : {
    "attr0" : 0
  }
  "eventTime" : <TIME OF THIS EVENT>
}'

curl -i -X POST <URL OF EVENTSERVER>/events.json?accessKey=<ACCESS KEY> \
-H "Content-Type: application/json" \
-d '{
  "event" : "$set",
  "entityType" : "user"
  "entityId" : <USER ID>,
  "properties" : {
    "attr1" : 1
  }
  "eventTime" : <TIME OF THIS EVENT>
}'

curl -i -X POST <URL OF EVENTSERVER>/events.json?accessKey=<ACCESS KEY> \
-H "Content-Type: application/json" \
-d '{
  "event" : "$set",
  "entityType" : "user"
  "entityId" : <USER ID>,
  "properties" : {
    "attr2" : 0
  }
  "eventTime" : <TIME OF THIS EVENT>
}'

curl -i -X POST <URL OF EVENTSERVER>/events.json?accessKey=<ACCESS KEY> \
-H "Content-Type: application/json" \
-d '{
  "event" : "$set",
  "entityType" : "user"
  "entityId" : <USER ID>,
  "properties" : {
    "plan" : 1
  }
  "eventTime" : <TIME OF THIS EVENT>
}'
```
  </div>
</div>

You may use the sample data from MLlib repo for demonstration purpose. Execute
the following to get the data set:

```
$ curl https://raw.githubusercontent.com/apache/spark/master/data/mllib/sample_naive_bayes_data.txt --create-dirs -o data/sample_naive_bayes_data.txt
```

A Python import script `import_eventserver.py` is provided to import the data to
Event Server using Python SDK. Replace the value of access_key parameter by your
**Access Key**.

```
$ python data/import_eventserver.py --access_key obbiTuSOiMzyFKsvjjkDnWk1vcaHjcjrv9oT3mtN3y6fOlpJoVH459O1bPmDzCdv
```

You should see the following output:

```
Importing data...
6 events are imported.
```

Now the training data is stored as events inside the Event Store.

## Deploy the Engine as a Service

Now you can deploy the engine. Make sure the `appId` defined in the file
`engine.json` match your **App ID**:

```
...
"datasource": {
  "appId": 2
},
...
```

### Building

Start with building your *MyClassification*.

```
$ pio build
```

Upon successful build, you should see a console message similar to the
following.

```
2014-11-21 16:37:25,817 INFO  tools.Console$ - Your engine is ready for training.
```

### Training

Train your successfully-built engine.

```
$ pio train
```

When your engine is trained successfully, you should see a console message
similar to the following.

```
2014-11-21 16:33:17,528 INFO  workflow.CoreWorkflow$ - Your engine has been trained successfully.
```

### Deploying

Now your engine is ready to deploy.

```
$ pio deploy
```

This will deploy an engine that binds to http://localhost:8000. You can visit
that page in your web browser to check its status.

![Engine Status](/images/engine-server.png)


Now, You can try to retrieve predicted results. For example, to predict the
label (i.e. *plan* in this case) of a user with attr0=2, attr1=0 and attr2=0,
you send this JSON { "features": [2, 0, 0] } to the deployed engine and it will
return a JSON of the predicted plan. Simply send a query by making a HTTP
request or through the `EngineClient` of an SDK:

<div class="tabs">
  <div data-tab="Python SDK" data-lang="python">
```python
import predictionio
engine_client = predictionio.EngineClient(url="http://localhost:8000")
print engine_client.send_query({"features": [2, 0, 0]})
```
  </div>
  <div data-tab="PHP SDK" data-lang="php">
```php
<?php
require_once("vendor/autoload.php");
use predictionio\EngineClient;

$client = new EngineClient('http://localhost:8000');

$response = $client->sendQuery(array('features'=> array(2, 0, 0)));
print_r($response);

?>
```
  </div>
  <div data-tab="Ruby SDK" data-lang="ruby">
```ruby
# Create client object.
client = PredictionIO::EngineClient.new(<ENGINE DEPLOY URL>)

# Query PredictionIO.
response = client.send_query('features' => [2, 0, 0])

puts response
```
  </div>
  <div data-tab="Java SDK" data-lang="java">

```java
import com.google.common.collect.ImmutableList;
import com.google.common.collect.ImmutableMap;
import com.google.gson.JsonObject;

import io.prediction.EngineClient;

EngineClient engineClient = new EngineClient(<ENGINE DEPLOY URL>);

JsonObject response = engineClient.sendQuery(ImmutableMap.<String, Object>of(
        "features", ImmutableList.of(2, 0, 0)
    ));
```
  </div>
  <div data-tab="REST API" data-lang="bash">
```bash
$ curl -H "Content-Type: application/json" -d '{ "features": [2, 0, 0] }' http://localhost:8000/queries.json

{"label":0.0}
```
  </div>
</div>

Similarly, to predict the label (i.e. *plan* in this case) of a user with
attr0=4, attr1=3 and attr2=8, you send this JSON `{ "features": [4, 3, 8] }` to
the deployed engine and it will return a JSON of the predicted plan.

Your MyEngine is now running. Next, we are going to take a look at the engine
architecture and explain how you can customize it completely.

#### [Next: DASE Components Explained](dase.html)<|MERGE_RESOLUTION|>--- conflicted
+++ resolved
@@ -143,10 +143,6 @@
       "plan" : int(<VALUE OF PLAN>)
     }
 )
-<<<<<<< HEAD
-=======
-'''
->>>>>>> 3bac8486
 ```
   </div>
   <div data-tab="PHP SDK" data-lang="php">
@@ -300,11 +296,7 @@
 ```
   </div>
   <div data-tab="REST API" data-lang="json">
-<<<<<<< HEAD
 ```bash
-=======
-```
->>>>>>> 3bac8486
 # Set the 4 properties for a user
 
 curl -i -X POST <URL OF EVENTSERVER>/events.json?accessKey=<ACCESS KEY> \
