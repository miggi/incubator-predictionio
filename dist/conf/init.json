{
    "systeminfos": {
        "version": {
<<<<<<< HEAD
            "value": "0.7.0-SNAPSHOT",
=======
            "value": "0.6.2",
>>>>>>> 54a44961
            "description": "PredictionIO version"
        }
    },
    "engineinfos": {
        "itemrec": {
            "name": "Item Recommendation Engine",
            "description": "Recommend interesting items to each user personally",
            "defaultalgoinfoid": "mahout-itembased",
            "defaultsettings": {
                "serendipity": {
                    "name": "Serendipity",
                    "description": "Preference for surprising discovery",
                    "constraint": "integer",
                    "defaultvalue": 0
                },
                "freshness": {
                    "name": "Freshness",
                    "description": "Preference for newer items",
                    "constraint": "integer",
                    "defaultvalue": 0
                },
                "unseenonly": {
                    "name": "Unseen Items Only",
                    "description": "",
                    "constraint": "boolean",
                    "defaultvalue": false
                },
                "goal": {
                    "name": "Recommendation Goal",
                    "description": "Goal to be maximized",
                    "constraint": "string",
                    "defaultvalue": "rate3"
                },
                "numRecommendations": {
                    "name": "Number of Recommendations",
                    "description": "Number of recommendations to be generated for each user",
                    "constraint": "integer",
                    "defaultvalue": 500
                }
            }
        },
        "itemsim": {
            "name": "Item Similarity Engine",
            "description": "Discover similar items",
            "defaultalgoinfoid": "mahout-itemsimcf",
            "defaultsettings": {
                "serendipity": {
                    "name": "Serendipity",
                    "description": "Preference for surprising discovery",
                    "constraint": "integer",
                    "defaultvalue": 0
                },
                "freshness": {
                    "name": "Freshness",
                    "description": "Preference for newer items",
                    "constraint": "integer",
                    "defaultvalue": 0
                },
                "goal": {
                    "name": "Recommendation Goal",
                    "description": "Goal to be maximized",
                    "constraint": "string",
                    "defaultvalue": "rate3"
                },
                "numSimilarItems": {
                    "name": "Number of Similar Items",
                    "description": "Number of similar items to be generated for each item",
                    "constraint": "integer",
                    "defaultvalue": 500
                }
            }
        }
    },
    "algoinfos": {
        "pdio-randomrank": {
            "name": "Random Rank",
            "description": "Predict user preferences randomly.",
            "batchcommands": [
                "$hadoop$ jar $jar$ io.prediction.algorithms.scalding.itemrec.randomrank.RandomRank --hdfs --training_dbType $appdataDbType$ --training_dbName $appdataDbName$ --training_dbHost $appdataDbHost$ --training_dbPort $appdataDbPort$ --modeldata_dbType $modeldataDbType$ --modeldata_dbName $modeldataDbName$ --modeldata_dbHost $modeldataDbHost$ --modeldata_dbPort $modeldataDbPort$ --hdfsRoot $hdfsRoot$ --appid $appid$ --engineid $engineid$ --algoid $algoid$ --numRecommendations $numRecommendations$ --modelSet $modelset$"
            ],
            "offlineevalcommands": [
                "$hadoop$ jar $jar$ io.prediction.algorithms.scalding.itemrec.randomrank.RandomRank --hdfs --training_dbType $appdataTrainingDbType$ --training_dbName $appdataTrainingDbName$ --training_dbHost $appdataTrainingDbHost$ --training_dbPort $appdataTrainingDbPort$ --modeldata_dbType $modeldataTrainingDbType$ --modeldata_dbName $modeldataTrainingDbName$ --modeldata_dbHost $modeldataTrainingDbHost$ --modeldata_dbPort $modeldataTrainingDbPort$ --hdfsRoot $hdfsRoot$ --appid $appid$ --engineid $engineid$ --algoid $algoid$ --numRecommendations $numRecommendations$ --modelSet false --evalid $evalid$"
            ],
            "paramorder": [],
            "engineinfoid": "itemrec",
            "techreq": [
                "Hadoop"
            ],
            "datareq": [
                "Users and Items."
            ],
            "params": {}
        },
        "pdio-latestrank": {
            "name": "Latest Rank",
            "description": "Recommend latest items to users.",
            "batchcommands": [
                "$hadoop$ jar $jar$ io.prediction.algorithms.scalding.itemrec.latestrank.LatestRank --hdfs --training_dbType $appdataDbType$ --training_dbName $appdataDbName$ --training_dbHost $appdataDbHost$ --training_dbPort $appdataDbPort$ --modeldata_dbType $modeldataDbType$ --modeldata_dbName $modeldataDbName$ --modeldata_dbHost $modeldataDbHost$ --modeldata_dbPort $modeldataDbPort$ --hdfsRoot $hdfsRoot$ --appid $appid$ --engineid $engineid$ --algoid $algoid$ --numRecommendations $numRecommendations$ --modelSet $modelset$"
            ],
            "offlineevalcommands": [
                "$hadoop$ jar $jar$ io.prediction.algorithms.scalding.itemrec.latestrank.LatestRank --hdfs --training_dbType $appdataTrainingDbType$ --training_dbName $appdataTrainingDbName$ --training_dbHost $appdataTrainingDbHost$ --training_dbPort $appdataTrainingDbPort$ --modeldata_dbType $modeldataTrainingDbType$ --modeldata_dbName $modeldataTrainingDbName$ --modeldata_dbHost $modeldataTrainingDbHost$ --modeldata_dbPort $modeldataTrainingDbPort$ --hdfsRoot $hdfsRoot$ --appid $appid$ --engineid $engineid$ --algoid $algoid$ --numRecommendations $numRecommendations$ --modelSet false --evalid $evalid$"
            ],
            "paramorder": [],
            "engineinfoid": "itemrec",
            "techreq": [
                "Hadoop"
            ],
            "datareq": [
                "Users and Items with starttime."
            ],
            "params": {}
        },
        "pdio-knnitembased": {
            "name": "kNN Item Based Collaborative Filtering",
            "description": "This item-based k-NearestNeighbor algorithm predicts user preferences based on previous behaviors of users on similar items.",
            "batchcommands": [
                "$hadoop$ jar $jar$ io.prediction.algorithms.scalding.itemrec.knnitembased.DataPreparator --hdfs --dbType $appdataDbType$ --dbName $appdataDbName$ --dbHost $appdataDbHost$ --dbPort $appdataDbPort$ --hdfsRoot $hdfsRoot$ --appid $appid$ --engineid $engineid$ --algoid $algoid$ $itypes$ --viewParam $viewParam$ --likeParam $likeParam$ --dislikeParam $dislikeParam$ --conversionParam $conversionParam$ --conflictParam $conflictParam$",
                "$hadoop$ jar $jar$ io.prediction.algorithms.scalding.itemrec.knnitembased.KNNItemBased --hdfs --hdfsRoot $hdfsRoot$ --appid $appid$ --engineid $engineid$ --algoid $algoid$ --measureParam $measureParam$ --priorCountParam $priorCountParam$ --priorCorrelParam $priorCorrelParam$ --minNumRatersParam $minNumRatersParam$ --maxNumRatersParam $maxNumRatersParam$ --minIntersectionParam $minIntersectionParam$ --minNumRatedSimParam $minNumRatedSimParam$ --numRecommendations $numRecommendations$ --unseenOnly $unseenOnly$",
                "$hadoop$ jar $jar$ io.prediction.algorithms.scalding.itemrec.knnitembased.ModelConstructor --hdfs --dbType $modeldataDbType$ --dbName $modeldataDbName$ --dbHost $modeldataDbHost$ --dbPort $modeldataDbPort$ --hdfsRoot $hdfsRoot$ --appid $appid$ --engineid $engineid$ --algoid $algoid$ --modelSet $modelset$"
            ],
            "offlineevalcommands": [
                "$hadoop$ jar $jar$ io.prediction.algorithms.scalding.itemrec.knnitembased.DataPreparator --hdfs --dbType $appdataTrainingDbType$ --dbName $appdataTrainingDbName$ --dbHost $appdataTrainingDbHost$ --dbPort $appdataTrainingDbPort$ --hdfsRoot $hdfsRoot$ --appid $appid$ --engineid $engineid$ --algoid $algoid$ --evalid $evalid$ $itypes$ --viewParam $viewParam$ --likeParam $likeParam$ --dislikeParam $dislikeParam$ --conversionParam $conversionParam$ --conflictParam $conflictParam$",
                "$hadoop$ jar $jar$ io.prediction.algorithms.scalding.itemrec.knnitembased.KNNItemBased --hdfs --hdfsRoot $hdfsRoot$ --appid $appid$ --engineid $engineid$ --algoid $algoid$ --evalid $evalid$ --measureParam $measureParam$ --priorCountParam $priorCountParam$ --priorCorrelParam $priorCorrelParam$ --minNumRatersParam $minNumRatersParam$ --maxNumRatersParam $maxNumRatersParam$ --minIntersectionParam $minIntersectionParam$ --minNumRatedSimParam $minNumRatedSimParam$ --numRecommendations $numRecommendations$ --unseenOnly $unseenOnly$",
                "$hadoop$ jar $jar$ io.prediction.algorithms.scalding.itemrec.knnitembased.ModelConstructor --hdfs --dbType $modeldataTrainingDbType$ --dbName $modeldataTrainingDbName$ --dbHost $modeldataTrainingDbHost$ --dbPort $modeldataTrainingDbPort$ --hdfsRoot $hdfsRoot$ --appid $appid$ --engineid $engineid$ --algoid $algoid$ --evalid $evalid$ --modelSet false"
            ],
            "paramorder": [
                "measureParam",
                "priorCountParam",
                "priorCorrelParam",
                "minNumRatersParam",
                "maxNumRatersParam",
                "minIntersectionParam",
                "minNumRatedSimParam",
                "viewParam",
                "likeParam",
                "dislikeParam",
                "conversionParam",
                "conflictParam"
            ],
            "engineinfoid": "itemrec",
            "techreq": [
                "Hadoop"
            ],
            "datareq": [
                "Users, Items, and U2I Actions such as Like, Buy and Rate."
            ],
            "params": {
                "measureParam": {
                    "name": "Distance Function",
                    "description": "",
                    "constraint": "string",
                    "defaultvalue": "correl"
                },
                "priorCountParam": {
                    "name": "Virtual Count",
                    "description": "Suggested range: 0 to 100.",
                    "constraint": "integer",
                    "defaultvalue": 20
                },
                "priorCorrelParam": {
                    "name": "Prior Correlation",
                    "description": "",
                    "constraint": "integer",
                    "defaultvalue": 0
                },
                "minNumRatersParam": {
                    "name": "Minimum Number of Raters",
                    "description": "",
                    "constraint": "integer",
                    "defaultvalue": 1
                },
                "maxNumRatersParam": {
                    "name": "Maximum Number of Raters",
                    "description": "",
                    "constraint": "integer",
                    "defaultvalue": 10000
                },
                "minIntersectionParam": {
                    "name": "Minimum Intersection",
                    "description": "",
                    "constraint": "integer",
                    "defaultvalue": 1
                },
                "minNumRatedSimParam": {
                    "name": "Minimum Number of Rated Similar Items",
                    "description": "",
                    "constraint": "integer",
                    "defaultvalue": 1
                },
                "viewParam": {
                    "name": "View Score",
                    "description": "",
                    "constraint": "integer",
                    "defaultvalue": 3
                },
                "viewmoreParam": {
                    "name": "View More Score",
                    "description": "",
                    "constraint": "integer",
                    "defaultvalue": 3
                },
                "likeParam": {
                    "name": "Like Score",
                    "description": "",
                    "constraint": "integer",
                    "defaultvalue": 5
                },
                "dislikeParam": {
                    "name": "Dislike Score",
                    "description": "",
                    "constraint": "integer",
                    "defaultvalue": 1
                },
                "conversionParam": {
                    "name": "Buy Score",
                    "description": "",
                    "constraint": "integer",
                    "defaultvalue": 4
                },
                "conflictParam": {
                    "name": "Override",
                    "description": "",
                    "constraint": "string",
                    "defaultvalue": "latest"
                },
                "priorCountParamMin": {
                    "name": "priorCountParamMin",
                    "constraint": "integer",
                    "defaultvalue": 10
                },
                "priorCountParamMax": {
                    "name": "priorCountParamMax",
                    "constraint": "integer",
                    "defaultvalue": 30
                },
                "minNumRatersParamMin": {
                    "name": "minNumRatersParamMin",
                    "constraint": "integer",
                    "defaultvalue": 1
                },
                "minNumRatersParamMax": {
                    "name": "minNumRatersParamMax",
                    "constraint": "integer",
                    "defaultvalue": 5
                },
                "maxNumRatersParamMin": {
                    "name": "maxNumRatersParamMin",
                    "constraint": "integer",
                    "defaultvalue": 10000
                },
                "maxNumRatersParamMax": {
                    "name": "maxNumRatersParamMax",
                    "constraint": "integer",
                    "defaultvalue": 10000
                },
                "minIntersectionParamMin": {
                    "name": "minIntersectionParamMin",
                    "constraint": "integer",
                    "defaultvalue": 1
                },
                "minIntersectionParamMax": {
                    "name": "minIntersectionParamMax",
                    "constraint": "integer",
                    "defaultvalue": 5
                },
                "minNumRatedSimParamMin": {
                    "name": "minNumRatedSimParamMin",
                    "constraint": "integer",
                    "defaultvalue": 1
                },
                "minNumRatedSimParamMax": {
                    "name": "minNumRatedSimParamMax",
                    "constraint": "integer",
                    "defaultvalue": 5
                },
                "priorCorrelParamMin": {
                    "name": "priorCorrelParamMin",
                    "constraint": "integer",
                    "defaultvalue": 0
                },
                "priorCorrelParamMax": {
                    "name": "priorCorrelParamMax",
                    "constraint": "double",
                    "defaultvalue": 0.1
                }
            }
        },
        "mahout-itembased": {
            "name": "Mahout's Threshold Item Based Collaborative Filtering",
            "description": "Predicts user preferences based on previous behaviors of users on similar items.",
            "batchcommands": [
                "$base$/bin/quiet.sh $hadoop$ fs -rmr $mahoutTempDir$",
                "$base$/bin/quiet.sh $hadoop$ fs -rmr $algoDir$",
                "$hadoop$ jar $jar$ io.prediction.algorithms.scalding.mahout.itemrec.DataCopy --hdfs --dbType $appdataDbType$ --dbName $appdataDbName$ --dbHost $appdataDbHost$ --dbPort $appdataDbPort$ --hdfsRoot $hdfsRoot$ --appid $appid$ --engineid $engineid$ --algoid $algoid$ $itypes$ --viewParam $viewParam$ --likeParam $likeParam$ --dislikeParam $dislikeParam$ --conversionParam $conversionParam$ --conflictParam $conflictParam$",
                "$hadoop$ jar $jar$ io.prediction.algorithms.scalding.mahout.itemrec.DataPreparator --hdfs --dbType $appdataDbType$ --dbName $appdataDbName$ --dbHost $appdataDbHost$ --dbPort $appdataDbPort$ --hdfsRoot $hdfsRoot$ --appid $appid$ --engineid $engineid$ --algoid $algoid$ $itypes$ --viewParam $viewParam$ --likeParam $likeParam$ --dislikeParam $dislikeParam$ --conversionParam $conversionParam$ --conflictParam $conflictParam$",
                "$hadoop$ jar $mahoutCoreJobJar$ org.apache.mahout.cf.taste.hadoop.item.RecommenderJob --input $dataFilePrefix$ratings.csv --output $algoFilePrefix$predicted.tsv --tempDir $mahoutTempDir$ --numRecommendations $numRecommendations$ --booleanData $booleanData$ --maxPrefsPerUser $maxPrefsPerUser$ --minPrefsPerUser $minPrefsPerUser$ --maxSimilaritiesPerItem $maxSimilaritiesPerItem$ --maxPrefsPerUserInItemSimilarity $maxPrefsPerUserInItemSimilarity$ --similarityClassname $similarityClassname$ --threshold $threshold$",
                "$hadoop$ jar $jar$ io.prediction.algorithms.scalding.mahout.itemrec.ModelConstructor --hdfs --dbType $modeldataDbType$ --dbName $modeldataDbName$ --dbHost $modeldataDbHost$ --dbPort $modeldataDbPort$ --hdfsRoot $hdfsRoot$ --appid $appid$ --engineid $engineid$ --algoid $algoid$ --modelSet $modelset$ --unseenOnly $unseenOnly$ --numRecommendations $numRecommendations$"
            ],
            "offlineevalcommands": [
                "$base$/bin/quiet.sh $hadoop$ fs -rmr $mahoutTempDir$",
                "$base$/bin/quiet.sh $hadoop$ fs -rmr $algoDir$",
                "$hadoop$ jar $jar$ io.prediction.algorithms.scalding.mahout.itemrec.DataCopy --hdfs --dbType $appdataTrainingDbType$ --dbName $appdataTrainingDbName$ --dbHost $appdataTrainingDbHost$ --dbPort $appdataTrainingDbPort$ --hdfsRoot $hdfsRoot$ --appid $appid$ --engineid $engineid$ --algoid $algoid$ --evalid $evalid$ $itypes$ --viewParam $viewParam$ --likeParam $likeParam$ --dislikeParam $dislikeParam$ --conversionParam $conversionParam$ --conflictParam $conflictParam$",
                "$hadoop$ jar $jar$ io.prediction.algorithms.scalding.mahout.itemrec.DataPreparator --hdfs --dbType $appdataTrainingDbType$ --dbName $appdataTrainingDbName$ --dbHost $appdataTrainingDbHost$ --dbPort $appdataTrainingDbPort$ --hdfsRoot $hdfsRoot$ --appid $appid$ --engineid $engineid$ --algoid $algoid$ --evalid $evalid$ $itypes$ --viewParam $viewParam$ --likeParam $likeParam$ --dislikeParam $dislikeParam$ --conversionParam $conversionParam$ --conflictParam $conflictParam$",
                "$hadoop$ jar $mahoutCoreJobJar$ org.apache.mahout.cf.taste.hadoop.item.RecommenderJob --input $dataFilePrefix$ratings.csv --output $algoFilePrefix$predicted.tsv --tempDir $mahoutTempDir$ --numRecommendations $numRecommendations$ --booleanData $booleanData$ --maxPrefsPerUser $maxPrefsPerUser$ --minPrefsPerUser $minPrefsPerUser$ --maxSimilaritiesPerItem $maxSimilaritiesPerItem$ --maxPrefsPerUserInItemSimilarity $maxPrefsPerUserInItemSimilarity$ --similarityClassname $similarityClassname$ --threshold $threshold$",
                "$hadoop$ jar $jar$ io.prediction.algorithms.scalding.mahout.itemrec.ModelConstructor --hdfs --dbType $modeldataTrainingDbType$ --dbName $modeldataTrainingDbName$ --dbHost $modeldataTrainingDbHost$ --dbPort $modeldataTrainingDbPort$ --hdfsRoot $hdfsRoot$ --appid $appid$ --engineid $engineid$ --algoid $algoid$ --evalid $evalid$ --modelSet $modelset$ --unseenOnly $unseenOnly$ --numRecommendations $numRecommendations$"
            ],
            "paramorder": [
                "booleanData",
                "maxPrefsPerUser",
                "minPrefsPerUser",
                "maxSimilaritiesPerItem",
                "maxPrefsPerUserInItemSimilarity",
                "similarityClassname",
                "threshold",
                "viewParam",
                "likeParam",
                "dislikeParam",
                "conversionParam",
                "conflictParam"
            ],
            "engineinfoid": "itemrec",
            "techreq": [
                "Hadoop"
            ],
            "datareq": [
                "Users, Items, and U2I Actions such as Like, Buy and Rate."
            ],
            "params": {
                "booleanData": {
                    "name": "Boolean Data",
                    "description": "Treat input data as having no preference values.",
                    "constraint": "boolean",
                    "defaultvalue": false
                },
                "maxPrefsPerUser": {
                    "name": "Max Num of Preferences per User",
                    "description": "Maximum number of preferences considered per user in final recommendation phase.",
                    "constraint": "integer",
                    "defaultvalue": 10
                },
                "minPrefsPerUser": {
                    "name": "Min Num of Preferences per User",
                    "description": "Ignore users with less preferences than this.",
                    "constraint": "integer",
                    "defaultvalue": 1
                },
                "maxSimilaritiesPerItem": {
                    "name": "Max Num of Similarities per Item",
                    "description": "Maximum number of similarities considered per item.",
                    "constraint": "integer",
                    "defaultvalue": 100
                },
                "maxPrefsPerUserInItemSimilarity": {
                    "name": "Max Num of Preferences per User in Item Similarity",
                    "description": "Max number of preferences to consider per user in the item similarity computation phase, users with more preferences will be sampled down.",
                    "constraint": "integer",
                    "defaultvalue": 1000
                },
                "similarityClassname": {
                    "name": "Distance Function",
                    "description": "",
                    "constraint": "string",
                    "defaultvalue": "SIMILARITY_COOCCURRENCE"
                },
                "threshold": {
                    "name": "Threshold",
                    "description": "Discard item pairs with a similarity value below this.",
                    "constraint": "double",
                    "defaultvalue": 5e-324
                },
                "viewParam": {
                    "name": "View Score",
                    "description": "",
                    "constraint": "integer",
                    "defaultvalue": 3
                },
                "viewmoreParam": {
                    "name": "View More Score",
                    "description": "",
                    "constraint": "integer",
                    "defaultvalue": 3
                },
                "likeParam": {
                    "name": "Like Score",
                    "description": "",
                    "constraint": "integer",
                    "defaultvalue": 5
                },
                "dislikeParam": {
                    "name": "Dislike Score",
                    "description": "",
                    "constraint": "integer",
                    "defaultvalue": 1
                },
                "conversionParam": {
                    "name": "Buy Score",
                    "description": "",
                    "constraint": "integer",
                    "defaultvalue": 4
                },
                "conflictParam": {
                    "name": "Override",
                    "description": "",
                    "constraint": "string",
                    "defaultvalue": "latest"
                },
                "thresholdMin": {
                    "name": "thresholdMin",
                    "constraint": "double",
                    "defaultvalue": 5e-324
                },
                "thresholdMax": {
                    "name": "thresholdMax",
                    "constraint": "double",
                    "defaultvalue": 0.15
                },
                "maxPrefsPerUserMin": {
                    "name": "maxPrefsPerUserMin",
                    "constraint": "integer",
                    "defaultvalue": 10
                },
                "maxPrefsPerUserMax": {
                    "name": "maxPrefsPerUserMax",
                    "constraint": "integer",
                    "defaultvalue": 50
                },
                "minPrefsPerUserMin": {
                    "name": "minPrefsPerUserMin",
                    "constraint": "integer",
                    "defaultvalue": 1
                },
                "minPrefsPerUserMax": {
                    "name": "minPrefsPerUserMax",
                    "constraint": "integer",
                    "defaultvalue": 5
                },
                "maxSimilaritiesPerItemMin": {
                    "name": "maxSimilaritiesPerItemMin",
                    "constraint": "integer",
                    "defaultvalue": 50
                },
                "maxSimilaritiesPerItemMax": {
                    "name": "maxSimilaritiesPerItemMax",
                    "constraint": "integer",
                    "defaultvalue": 150
                },
                "maxPrefsPerUserInItemSimilarityMin": {
                    "name": "maxPrefsPerUserInItemSimilarityMin",
                    "constraint": "integer",
                    "defaultvalue": 500
                },
                "maxPrefsPerUserInItemSimilarityMax": {
                    "name": "maxPrefsPerUserInItemSimilarityMax",
                    "constraint": "integer",
                    "defaultvalue": 1500
                }
            }
        },
        "mahout-parallelals": {
            "name": "Mahout's Parallel ALS-WR",
            "description": "Predicts user preferences based on previous behaviors of users.",
            "batchcommands": [
                "$base$/bin/quiet.sh $hadoop$ fs -rmr $mahoutTempDir$",
                "$base$/bin/quiet.sh $hadoop$ fs -rmr $algoDir$",
                "$hadoop$ jar $jar$ io.prediction.algorithms.scalding.mahout.itemrec.DataCopy --hdfs --dbType $appdataDbType$ --dbName $appdataDbName$ --dbHost $appdataDbHost$ --dbPort $appdataDbPort$ --hdfsRoot $hdfsRoot$ --appid $appid$ --engineid $engineid$ --algoid $algoid$ $itypes$ --viewParam $viewParam$ --likeParam $likeParam$ --dislikeParam $dislikeParam$ --conversionParam $conversionParam$ --conflictParam $conflictParam$",
                "$hadoop$ jar $jar$ io.prediction.algorithms.scalding.mahout.itemrec.DataPreparator --hdfs --dbType $appdataDbType$ --dbName $appdataDbName$ --dbHost $appdataDbHost$ --dbPort $appdataDbPort$ --hdfsRoot $hdfsRoot$ --appid $appid$ --engineid $engineid$ --algoid $algoid$ $itypes$ --viewParam $viewParam$ --likeParam $likeParam$ --dislikeParam $dislikeParam$ --conversionParam $conversionParam$ --conflictParam $conflictParam$",
                "$hadoop$ jar $mahoutCoreJobJar$ org.apache.mahout.cf.taste.hadoop.als.ParallelALSFactorizationJob --input $dataFilePrefix$ratings.csv --output $algoFilePrefix$matrix --tempDir $mahoutTempDir$ --lambda $lambda$ --implicitFeedback $implicitFeedback$ --numFeatures $numFeatures$ --numIterations $numIterations$",
                "$hadoop$ jar $mahoutCoreJobJar$ org.apache.mahout.cf.taste.hadoop.als.RecommenderJob --input $algoFilePrefix$matrix/userRatings --userFeatures $algoFilePrefix$matrix/U --itemFeatures $algoFilePrefix$matrix/M --output $algoFilePrefix$predicted.tsv --tempDir $mahoutTempDir$ --numRecommendations $numRecommendations$ --maxRating 5",
                "$hadoop$ jar $jar$ io.prediction.algorithms.scalding.mahout.itemrec.ModelConstructor --hdfs --dbType $modeldataDbType$ --dbName $modeldataDbName$ --dbHost $modeldataDbHost$ --dbPort $modeldataDbPort$ --hdfsRoot $hdfsRoot$ --appid $appid$ --engineid $engineid$ --algoid $algoid$ --modelSet $modelset$ --unseenOnly $unseenOnly$ --numRecommendations $numRecommendations$"
            ],
            "offlineevalcommands": [
                "$base$/bin/quiet.sh $hadoop$ fs -rmr $mahoutTempDir$",
                "$base$/bin/quiet.sh $hadoop$ fs -rmr $algoDir$",
                "$hadoop$ jar $jar$ io.prediction.algorithms.scalding.mahout.itemrec.DataCopy --hdfs --dbType $appdataTrainingDbType$ --dbName $appdataTrainingDbName$ --dbHost $appdataTrainingDbHost$ --dbPort $appdataTrainingDbPort$ --hdfsRoot $hdfsRoot$ --appid $appid$ --engineid $engineid$ --algoid $algoid$ --evalid $evalid$ $itypes$ --viewParam $viewParam$ --likeParam $likeParam$ --dislikeParam $dislikeParam$ --conversionParam $conversionParam$ --conflictParam $conflictParam$",
                "$hadoop$ jar $jar$ io.prediction.algorithms.scalding.mahout.itemrec.DataPreparator --hdfs --dbType $appdataTrainingDbType$ --dbName $appdataTrainingDbName$ --dbHost $appdataTrainingDbHost$ --dbPort $appdataTrainingDbPort$ --hdfsRoot $hdfsRoot$ --appid $appid$ --engineid $engineid$ --algoid $algoid$ --evalid $evalid$ $itypes$ --viewParam $viewParam$ --likeParam $likeParam$ --dislikeParam $dislikeParam$ --conversionParam $conversionParam$ --conflictParam $conflictParam$",
                "$hadoop$ jar $mahoutCoreJobJar$ org.apache.mahout.cf.taste.hadoop.als.ParallelALSFactorizationJob --input $dataFilePrefix$ratings.csv --output $algoFilePrefix$matrix --tempDir $mahoutTempDir$ --lambda $lambda$ --implicitFeedback $implicitFeedback$ --numFeatures $numFeatures$ --numIterations $numIterations$",
                "$hadoop$ jar $mahoutCoreJobJar$ org.apache.mahout.cf.taste.hadoop.als.RecommenderJob --input $algoFilePrefix$matrix/userRatings --userFeatures $algoFilePrefix$matrix/U --itemFeatures $algoFilePrefix$matrix/M --output $algoFilePrefix$predicted.tsv --tempDir $mahoutTempDir$ --numRecommendations $numRecommendations$ --maxRating 5",
                "$hadoop$ jar $jar$ io.prediction.algorithms.scalding.mahout.itemrec.ModelConstructor --hdfs --dbType $modeldataTrainingDbType$ --dbName $modeldataTrainingDbName$ --dbHost $modeldataTrainingDbHost$ --dbPort $modeldataTrainingDbPort$ --hdfsRoot $hdfsRoot$ --appid $appid$ --engineid $engineid$ --algoid $algoid$ --evalid $evalid$ --modelSet $modelset$ --unseenOnly $unseenOnly$ --numRecommendations $numRecommendations$"
            ],
            "paramorder": [
                "lambda",
                "implicitFeedback",
                "alpha",
                "numFeatures",
                "numIterations",
                "viewParam",
                "likeParam",
                "dislikeParam",
                "conversionParam",
                "conflictParam"
            ],
            "engineinfoid": "itemrec",
            "techreq": [
                "Hadoop"
            ],
            "datareq": [
                "Users, Items, and U2I Actions such as Like, Buy and Rate."
            ],
            "params": {
                "lambda": {
                    "name": "Lambda",
                    "description": "Regularization param to avoid overfitting.",
                    "constraint": "double",
                    "defaultvalue": 0.03
                },
                "implicitFeedback": {
                    "name": "Implicit Feedback",
                    "description": "Whether data consists of implicit data.",
                    "constraint": "boolean",
                    "defaultvalue": false
                },
                "alpha": {
                    "name": "Alpha",
                    "description": "Confidence param will be ignored if Implicit Feedback is false.",
                    "constraint": "integer",
                    "defaultvalue": 40
                },
                "numFeatures": {
                    "name": "Num of Factorized Features",
                    "description": "Dimension of the factorized feature space.",
                    "constraint": "integer",
                    "defaultvalue": 3
                },
                "numIterations": {
                    "name": "Number of Iterations",
                    "description": "Number of training iteration.",
                    "constraint": "integer",
                    "defaultvalue": 5
                },
                "viewParam": {
                    "name": "View Score",
                    "description": "",
                    "constraint": "integer",
                    "defaultvalue": 3
                },
                "viewmoreParam": {
                    "name": "View More Score",
                    "description": "",
                    "constraint": "integer",
                    "defaultvalue": 3
                },
                "likeParam": {
                    "name": "Like Score",
                    "description": "",
                    "constraint": "integer",
                    "defaultvalue": 5
                },
                "dislikeParam": {
                    "name": "Dislike Score",
                    "description": "",
                    "constraint": "integer",
                    "defaultvalue": 1
                },
                "conversionParam": {
                    "name": "Buy Score",
                    "description": "",
                    "constraint": "integer",
                    "defaultvalue": 4
                },
                "conflictParam": {
                    "name": "Override",
                    "description": "",
                    "constraint": "string",
                    "defaultvalue": "latest"
                },
                "lambdaMin": {
                    "name": "lambdaMin",
                    "constraint": "double",
                    "defaultvalue": 0.01
                },
                "lambdaMax": {
                    "name": "lambdaMax",
                    "constraint": "double",
                    "defaultvalue": 0.1
                },
                "alphaMin": {
                    "name": "alphaMin",
                    "constraint": "integer",
                    "defaultvalue": 10
                },
                "alphaMax": {
                    "name": "alphaMax",
                    "constraint": "integer",
                    "defaultvalue": 50
                },
                "numFeaturesMin": {
                    "name": "numFeaturesMin",
                    "constraint": "integer",
                    "defaultvalue": 2
                },
                "numFeaturesMax": {
                    "name": "numFeaturesMax",
                    "constraint": "integer",
                    "defaultvalue": 10
                },
                "numIterationsMin": {
                    "name": "numIterationsMin",
                    "constraint": "integer",
                    "defaultvalue": 1
                },
                "numIterationsMax": {
                    "name": "numIterationsMax",
                    "constraint": "integer",
                    "defaultvalue": 20
                }
            }
        },
        "mahout-knnuserbased": {
            "name": "Mahout's kNN User Based Collaborative Filtering (Non-distributed)",
            "description": "Predicts user preferences based on previous behaviors of users who are the k-nearest neighbors (Non-distributed).",
            "batchcommands": [
                "$hadoop$ jar $jar$ io.prediction.algorithms.scalding.mahout.itemrec.DataCopy --hdfs --dbType $appdataDbType$ --dbName $appdataDbName$ --dbHost $appdataDbHost$ --dbPort $appdataDbPort$ --hdfsRoot $hdfsRoot$ --appid $appid$ --engineid $engineid$ --algoid $algoid$ $itypes$ --viewParam $viewParam$ --likeParam $likeParam$ --dislikeParam $dislikeParam$ --conversionParam $conversionParam$ --conflictParam $conflictParam$",
                "$hadoop$ jar $jar$ io.prediction.algorithms.scalding.mahout.itemrec.DataPreparator --hdfs --dbType $appdataDbType$ --dbName $appdataDbName$ --dbHost $appdataDbHost$ --dbPort $appdataDbPort$ --hdfsRoot $hdfsRoot$ --appid $appid$ --engineid $engineid$ --algoid $algoid$ $itypes$ --viewParam $viewParam$ --likeParam $likeParam$ --dislikeParam $dislikeParam$ --conversionParam $conversionParam$ --conflictParam $conflictParam$",
                "java -Dio.prediction.base=$base$ $configFile$ -jar $itemrecScalaMahoutJar$ io.prediction.algorithms.mahout.itemrec.knnuserbased.KNNUserBasedJob --hdfsRoot $hdfsRoot$ --localTempRoot $localTempRoot$ --appid $appid$ --engineid $engineid$ --algoid $algoid$ --booleanData $booleanData$ --numRecommendations $numRecommendations$ --nearestN $nearestN$ --userSimilarity $userSimilarity$ --weighted $weighted$ --minSimilarity $minSimilarity$ --samplingRate $samplingRate$",
                "$hadoop$ jar $jar$ io.prediction.algorithms.scalding.mahout.itemrec.ModelConstructor --hdfs --dbType $modeldataDbType$ --dbName $modeldataDbName$ --dbHost $modeldataDbHost$ --dbPort $modeldataDbPort$ --hdfsRoot $hdfsRoot$ --appid $appid$ --engineid $engineid$ --algoid $algoid$ --modelSet $modelset$ --unseenOnly $unseenOnly$ --numRecommendations $numRecommendations$"
            ],
            "offlineevalcommands": [
                "$hadoop$ jar $jar$ io.prediction.algorithms.scalding.mahout.itemrec.DataCopy --hdfs --dbType $appdataTrainingDbType$ --dbName $appdataTrainingDbName$ --dbHost $appdataTrainingDbHost$ --dbPort $appdataTrainingDbPort$ --hdfsRoot $hdfsRoot$ --appid $appid$ --engineid $engineid$ --algoid $algoid$ --evalid $evalid$ $itypes$ --viewParam $viewParam$ --likeParam $likeParam$ --dislikeParam $dislikeParam$ --conversionParam $conversionParam$ --conflictParam $conflictParam$",
                "$hadoop$ jar $jar$ io.prediction.algorithms.scalding.mahout.itemrec.DataPreparator --hdfs --dbType $appdataTrainingDbType$ --dbName $appdataTrainingDbName$ --dbHost $appdataTrainingDbHost$ --dbPort $appdataTrainingDbPort$ --hdfsRoot $hdfsRoot$ --appid $appid$ --engineid $engineid$ --algoid $algoid$ --evalid $evalid$ $itypes$ --viewParam $viewParam$ --likeParam $likeParam$ --dislikeParam $dislikeParam$ --conversionParam $conversionParam$ --conflictParam $conflictParam$",
                "java -Dio.prediction.base=$base$ $configFile$ -jar $itemrecScalaMahoutJar$ io.prediction.algorithms.mahout.itemrec.knnuserbased.KNNUserBasedJob --hdfsRoot $hdfsRoot$ --localTempRoot $localTempRoot$ --appid $appid$ --engineid $engineid$ --algoid $algoid$ --evalid $evalid$ --booleanData $booleanData$ --numRecommendations $numRecommendations$ --nearestN $nearestN$ --userSimilarity $userSimilarity$ --weighted $weighted$ --minSimilarity $minSimilarity$ --samplingRate $samplingRate$",
                "$hadoop$ jar $jar$ io.prediction.algorithms.scalding.mahout.itemrec.ModelConstructor --hdfs --dbType $modeldataTrainingDbType$ --dbName $modeldataTrainingDbName$ --dbHost $modeldataTrainingDbHost$ --dbPort $modeldataTrainingDbPort$ --hdfsRoot $hdfsRoot$ --appid $appid$ --engineid $engineid$ --algoid $algoid$ --evalid $evalid$ --modelSet $modelset$ --unseenOnly $unseenOnly$ --numRecommendations $numRecommendations$"
            ],
            "paramorder": [
                "booleanData",
                "nearestN",
                "userSimilarity",
                "weighted",
                "minSimilarity",
                "samplingRate",
                "viewParam",
                "likeParam",
                "dislikeParam",
                "conversionParam",
                "conflictParam"
            ],
            "engineinfoid": "itemrec",
            "techreq": [
                "Hadoop"
            ],
            "datareq": [
                "Users, Items, and U2I Actions such as Like, Buy and Rate."
            ],
            "params": {
                "booleanData": {
                    "name": "Boolean Data",
                    "description": "Treat input data as having no preference values.",
                    "constraint": "boolean",
                    "defaultvalue": false
                },
                "nearestN": {
                    "name": "Nearest K",
                    "description": "K-nearest neighbors to a given user.",
                    "constraint": "integer",
                    "defaultvalue": 10
                },
                "userSimilarity": {
                    "name": "User Similarity",
                    "description": "User Similarity Measure.",
                    "constraint": "string",
                    "defaultvalue": "PearsonCorrelationSimilarity"
                },
                "weighted": {
                    "name": "Weighted",
                    "description": "The Similarity score is weighted (only applied to Euclidean Distance, Pearson Correlation, Uncentered Cosine user similarity).",
                    "constraint": "boolean",
                    "defaultvalue": false
                },
                "minSimilarity": {
                    "name": "Minimal Similarity",
                    "description": "Minimal similarity required for neighbors.",
                    "constraint": "double",
                    "defaultvalue": 5e-324
                },
                "samplingRate": {
                    "name": "Sampling Rate",
                    "description": "Must be greater > 0 and <= 1. Percentage of users to consider when building neighborhood. Decrease to trade quality for performance.",
                    "constraint": "integer",
                    "defaultvalue": 1
                },
                "viewParam": {
                    "name": "View Score",
                    "description": "",
                    "constraint": "integer",
                    "defaultvalue": 3
                },
                "viewmoreParam": {
                    "name": "View More Score",
                    "description": "",
                    "constraint": "integer",
                    "defaultvalue": 3
                },
                "likeParam": {
                    "name": "Like Score",
                    "description": "",
                    "constraint": "integer",
                    "defaultvalue": 5
                },
                "dislikeParam": {
                    "name": "Dislike Score",
                    "description": "",
                    "constraint": "integer",
                    "defaultvalue": 1
                },
                "conversionParam": {
                    "name": "Buy Score",
                    "description": "",
                    "constraint": "integer",
                    "defaultvalue": 4
                },
                "conflictParam": {
                    "name": "Override",
                    "description": "",
                    "constraint": "string",
                    "defaultvalue": "latest"
                },
                "nearestNMin": {
                    "name": "nearestNMin",
                    "constraint": "integer",
                    "defaultvalue": 5
                },
                "nearestNMax": {
                    "name": "nearestNMax",
                    "constraint": "integer",
                    "defaultvalue": 15
                },
                "minSimilarityMin": {
                    "name": "minSimilarityMin",
                    "constraint": "double",
                    "defaultvalue": 5e-324
                },
                "minSimilarityMax": {
                    "name": "minSimilarityMax",
                    "constraint": "double",
                    "defaultvalue": 0.2
                },
                "samplingRateMin": {
                    "name": "samplingRateMin",
                    "constraint": "double",
                    "defaultvalue": 0.5
                },
                "samplingRateMax": {
                    "name": "samplingRateMax",
                    "constraint": "integer",
                    "defaultvalue": 1
                }
            }
        },
        "mahout-thresholduserbased": {
            "name": "Mahout's Threshold User Based Collaborative Filtering (Non-distributed)",
            "description": "Predicts user preferences based on previous behaviors of users whose similarity meets or exceeds a certain threshold (Non-distributed).",
            "batchcommands": [
                "$hadoop$ jar $jar$ io.prediction.algorithms.scalding.mahout.itemrec.DataCopy --hdfs --dbType $appdataDbType$ --dbName $appdataDbName$ --dbHost $appdataDbHost$ --dbPort $appdataDbPort$ --hdfsRoot $hdfsRoot$ --appid $appid$ --engineid $engineid$ --algoid $algoid$ $itypes$ --viewParam $viewParam$ --likeParam $likeParam$ --dislikeParam $dislikeParam$ --conversionParam $conversionParam$ --conflictParam $conflictParam$",
                "$hadoop$ jar $jar$ io.prediction.algorithms.scalding.mahout.itemrec.DataPreparator --hdfs --dbType $appdataDbType$ --dbName $appdataDbName$ --dbHost $appdataDbHost$ --dbPort $appdataDbPort$ --hdfsRoot $hdfsRoot$ --appid $appid$ --engineid $engineid$ --algoid $algoid$ $itypes$ --viewParam $viewParam$ --likeParam $likeParam$ --dislikeParam $dislikeParam$ --conversionParam $conversionParam$ --conflictParam $conflictParam$",
                "java -Dio.prediction.base=$base$ $configFile$ -jar $itemrecScalaMahoutJar$ io.prediction.algorithms.mahout.itemrec.thresholduserbased.ThresholdUserBasedJob --hdfsRoot $hdfsRoot$ --localTempRoot $localTempRoot$ --appid $appid$ --engineid $engineid$ --algoid $algoid$ --booleanData $booleanData$ --numRecommendations $numRecommendations$ --threshold $threshold$ --userSimilarity $userSimilarity$ --weighted $weighted$ --samplingRate $samplingRate$",
                "$hadoop$ jar $jar$ io.prediction.algorithms.scalding.mahout.itemrec.ModelConstructor --hdfs --dbType $modeldataDbType$ --dbName $modeldataDbName$ --dbHost $modeldataDbHost$ --dbPort $modeldataDbPort$ --hdfsRoot $hdfsRoot$ --appid $appid$ --engineid $engineid$ --algoid $algoid$ --modelSet $modelset$ --unseenOnly $unseenOnly$ --numRecommendations $numRecommendations$"
            ],
            "offlineevalcommands": [
                "$hadoop$ jar $jar$ io.prediction.algorithms.scalding.mahout.itemrec.DataCopy --hdfs --dbType $appdataTrainingDbType$ --dbName $appdataTrainingDbName$ --dbHost $appdataTrainingDbHost$ --dbPort $appdataTrainingDbPort$ --hdfsRoot $hdfsRoot$ --appid $appid$ --engineid $engineid$ --algoid $algoid$ --evalid $evalid$ $itypes$ --viewParam $viewParam$ --likeParam $likeParam$ --dislikeParam $dislikeParam$ --conversionParam $conversionParam$ --conflictParam $conflictParam$",
                "$hadoop$ jar $jar$ io.prediction.algorithms.scalding.mahout.itemrec.DataPreparator --hdfs --dbType $appdataTrainingDbType$ --dbName $appdataTrainingDbName$ --dbHost $appdataTrainingDbHost$ --dbPort $appdataTrainingDbPort$ --hdfsRoot $hdfsRoot$ --appid $appid$ --engineid $engineid$ --algoid $algoid$ --evalid $evalid$ $itypes$ --viewParam $viewParam$ --likeParam $likeParam$ --dislikeParam $dislikeParam$ --conversionParam $conversionParam$ --conflictParam $conflictParam$",
                "java -Dio.prediction.base=$base$ $configFile$ -jar $itemrecScalaMahoutJar$ io.prediction.algorithms.mahout.itemrec.thresholduserbased.ThresholdUserBasedJob --hdfsRoot $hdfsRoot$ --localTempRoot $localTempRoot$ --appid $appid$ --engineid $engineid$ --algoid $algoid$ --evalid $evalid$ --booleanData $booleanData$ --numRecommendations $numRecommendations$ --threshold $threshold$ --userSimilarity $userSimilarity$ --weighted $weighted$ --samplingRate $samplingRate$",
                "$hadoop$ jar $jar$ io.prediction.algorithms.scalding.mahout.itemrec.ModelConstructor --hdfs --dbType $modeldataTrainingDbType$ --dbName $modeldataTrainingDbName$ --dbHost $modeldataTrainingDbHost$ --dbPort $modeldataTrainingDbPort$ --hdfsRoot $hdfsRoot$ --appid $appid$ --engineid $engineid$ --algoid $algoid$ --evalid $evalid$ --modelSet $modelset$ --unseenOnly $unseenOnly$ --numRecommendations $numRecommendations$"
            ],
            "paramorder": [
                "booleanData",
                "threshold",
                "userSimilarity",
                "weighted",
                "samplingRate",
                "viewParam",
                "likeParam",
                "dislikeParam",
                "conversionParam",
                "conflictParam"
            ],
            "engineinfoid": "itemrec",
            "techreq": [
                "Hadoop"
            ],
            "datareq": [
                "Users, Items, and U2I Actions such as Like, Buy and Rate."
            ],
            "params": {
                "booleanData": {
                    "name": "Boolean Data",
                    "description": "Treat input data as having no preference values.",
                    "constraint": "boolean",
                    "defaultvalue": false
                },
                "threshold": {
                    "name": "Threshold",
                    "description": "Similarity threshold.",
                    "constraint": "double",
                    "defaultvalue": 5e-324
                },
                "userSimilarity": {
                    "name": "User Similarity",
                    "description": "User Similarity Measure.",
                    "constraint": "string",
                    "defaultvalue": "PearsonCorrelationSimilarity"
                },
                "weighted": {
                    "name": "Weighted",
                    "description": "The Similarity score is weighted (only applied to Euclidean Distance, Pearson Correlation, Uncentered Cosine user similarity).",
                    "constraint": "boolean",
                    "defaultvalue": false
                },
                "samplingRate": {
                    "name": "Sampling Rate",
                    "description": "Must be greater > 0 and <= 1. Percentage of users to consider when building neighborhood. Decrease to trade quality for performance.",
                    "constraint": "integer",
                    "defaultvalue": 1
                },
                "viewParam": {
                    "name": "View Score",
                    "description": "",
                    "constraint": "integer",
                    "defaultvalue": 3
                },
                "viewmoreParam": {
                    "name": "View More Score",
                    "description": "",
                    "constraint": "integer",
                    "defaultvalue": 3
                },
                "likeParam": {
                    "name": "Like Score",
                    "description": "",
                    "constraint": "integer",
                    "defaultvalue": 5
                },
                "dislikeParam": {
                    "name": "Dislike Score",
                    "description": "",
                    "constraint": "integer",
                    "defaultvalue": 1
                },
                "conversionParam": {
                    "name": "Buy Score",
                    "description": "",
                    "constraint": "integer",
                    "defaultvalue": 4
                },
                "conflictParam": {
                    "name": "Override",
                    "description": "",
                    "constraint": "string",
                    "defaultvalue": "latest"
                },
                "thresholdMin": {
                    "name": "thresholdMin",
                    "constraint": "double",
                    "defaultvalue": 5e-324
                },
                "thresholdMax": {
                    "name": "thresholdMax",
                    "constraint": "double",
                    "defaultvalue": 0.2
                },
                "samplingRateMin": {
                    "name": "samplingRateMin",
                    "constraint": "double",
                    "defaultvalue": 0.5
                },
                "samplingRateMax": {
                    "name": "samplingRateMax",
                    "constraint": "integer",
                    "defaultvalue": 1
                }
            }
        },
        "mahout-slopeone": {
            "name": "Mahout's SlopeOne Rating Based Collaborative Filtering (Non-distributed)",
            "description": "Predicts user preferences based on average difference in preference values between new items and the items for which the user has indicated preferences (Non-distributed).",
            "batchcommands": [
                "$hadoop$ jar $jar$ io.prediction.algorithms.scalding.mahout.itemrec.DataCopy --hdfs --dbType $appdataDbType$ --dbName $appdataDbName$ --dbHost $appdataDbHost$ --dbPort $appdataDbPort$ --hdfsRoot $hdfsRoot$ --appid $appid$ --engineid $engineid$ --algoid $algoid$ $itypes$ --viewParam $viewParam$ --likeParam $likeParam$ --dislikeParam $dislikeParam$ --conversionParam $conversionParam$ --conflictParam $conflictParam$",
                "$hadoop$ jar $jar$ io.prediction.algorithms.scalding.mahout.itemrec.DataPreparator --hdfs --dbType $appdataDbType$ --dbName $appdataDbName$ --dbHost $appdataDbHost$ --dbPort $appdataDbPort$ --hdfsRoot $hdfsRoot$ --appid $appid$ --engineid $engineid$ --algoid $algoid$ $itypes$ --viewParam $viewParam$ --likeParam $likeParam$ --dislikeParam $dislikeParam$ --conversionParam $conversionParam$ --conflictParam $conflictParam$",
                "java -Dio.prediction.base=$base$ $configFile$ -jar $itemrecScalaMahoutJar$ io.prediction.algorithms.mahout.itemrec.slopeone.SlopeOneJob --hdfsRoot $hdfsRoot$ --localTempRoot $localTempRoot$ --appid $appid$ --engineid $engineid$ --algoid $algoid$ --numRecommendations $numRecommendations$ --weighting $weighting$",
                "$hadoop$ jar $jar$ io.prediction.algorithms.scalding.mahout.itemrec.ModelConstructor --hdfs --dbType $modeldataDbType$ --dbName $modeldataDbName$ --dbHost $modeldataDbHost$ --dbPort $modeldataDbPort$ --hdfsRoot $hdfsRoot$ --appid $appid$ --engineid $engineid$ --algoid $algoid$ --modelSet $modelset$ --unseenOnly $unseenOnly$ --numRecommendations $numRecommendations$"
            ],
            "offlineevalcommands": [
                "$hadoop$ jar $jar$ io.prediction.algorithms.scalding.mahout.itemrec.DataCopy --hdfs --dbType $appdataTrainingDbType$ --dbName $appdataTrainingDbName$ --dbHost $appdataTrainingDbHost$ --dbPort $appdataTrainingDbPort$ --hdfsRoot $hdfsRoot$ --appid $appid$ --engineid $engineid$ --algoid $algoid$ --evalid $evalid$ $itypes$ --viewParam $viewParam$ --likeParam $likeParam$ --dislikeParam $dislikeParam$ --conversionParam $conversionParam$ --conflictParam $conflictParam$",
                "$hadoop$ jar $jar$ io.prediction.algorithms.scalding.mahout.itemrec.DataPreparator --hdfs --dbType $appdataTrainingDbType$ --dbName $appdataTrainingDbName$ --dbHost $appdataTrainingDbHost$ --dbPort $appdataTrainingDbPort$ --hdfsRoot $hdfsRoot$ --appid $appid$ --engineid $engineid$ --algoid $algoid$ --evalid $evalid$ $itypes$ --viewParam $viewParam$ --likeParam $likeParam$ --dislikeParam $dislikeParam$ --conversionParam $conversionParam$ --conflictParam $conflictParam$",
                "java -Dio.prediction.base=$base$ $configFile$ -jar $itemrecScalaMahoutJar$ io.prediction.algorithms.mahout.itemrec.slopeone.SlopeOneJob --hdfsRoot $hdfsRoot$ --localTempRoot $localTempRoot$ --appid $appid$ --engineid $engineid$ --algoid $algoid$ --evalid $evalid$ --numRecommendations $numRecommendations$ --weighting $weighting$",
                "$hadoop$ jar $jar$ io.prediction.algorithms.scalding.mahout.itemrec.ModelConstructor --hdfs --dbType $modeldataTrainingDbType$ --dbName $modeldataTrainingDbName$ --dbHost $modeldataTrainingDbHost$ --dbPort $modeldataTrainingDbPort$ --hdfsRoot $hdfsRoot$ --appid $appid$ --engineid $engineid$ --algoid $algoid$ --evalid $evalid$ --modelSet $modelset$ --unseenOnly $unseenOnly$ --numRecommendations $numRecommendations$"
            ],
            "paramorder": [
                "weighting",
                "viewParam",
                "likeParam",
                "dislikeParam",
                "conversionParam",
                "conflictParam"
            ],
            "engineinfoid": "itemrec",
            "techreq": [
                "Hadoop"
            ],
            "datareq": [
                "Users, Items, and U2I Actions such as Like, Buy and Rate."
            ],
            "params": {
                "weighting": {
                    "name": "Weighting",
                    "description": "Weighted preference difference.",
                    "constraint": "string",
                    "defaultvalue": "Standard_Deviation"
                },
                "viewParam": {
                    "name": "View Score",
                    "description": "",
                    "constraint": "integer",
                    "defaultvalue": 3
                },
                "viewmoreParam": {
                    "name": "View More Score",
                    "description": "",
                    "constraint": "integer",
                    "defaultvalue": 3
                },
                "likeParam": {
                    "name": "Like Score",
                    "description": "",
                    "constraint": "integer",
                    "defaultvalue": 5
                },
                "dislikeParam": {
                    "name": "Dislike Score",
                    "description": "",
                    "constraint": "integer",
                    "defaultvalue": 1
                },
                "conversionParam": {
                    "name": "Buy Score",
                    "description": "",
                    "constraint": "integer",
                    "defaultvalue": 4
                },
                "conflictParam": {
                    "name": "Override",
                    "description": "",
                    "constraint": "string",
                    "defaultvalue": "latest"
                }
            }
        },
        "mahout-alswr": {
            "name": "Mahout's ALS-WR (Non-distributed)",
            "description": "Predict user preferences using matrix factorization (Non-distributed).",
            "batchcommands": [
                "$hadoop$ jar $jar$ io.prediction.algorithms.scalding.mahout.itemrec.DataCopy --hdfs --dbType $appdataDbType$ --dbName $appdataDbName$ --dbHost $appdataDbHost$ --dbPort $appdataDbPort$ --hdfsRoot $hdfsRoot$ --appid $appid$ --engineid $engineid$ --algoid $algoid$ $itypes$ --viewParam $viewParam$ --likeParam $likeParam$ --dislikeParam $dislikeParam$ --conversionParam $conversionParam$ --conflictParam $conflictParam$",
                "$hadoop$ jar $jar$ io.prediction.algorithms.scalding.mahout.itemrec.DataPreparator --hdfs --dbType $appdataDbType$ --dbName $appdataDbName$ --dbHost $appdataDbHost$ --dbPort $appdataDbPort$ --hdfsRoot $hdfsRoot$ --appid $appid$ --engineid $engineid$ --algoid $algoid$ $itypes$ --viewParam $viewParam$ --likeParam $likeParam$ --dislikeParam $dislikeParam$ --conversionParam $conversionParam$ --conflictParam $conflictParam$",
                "java -Dio.prediction.base=$base$ $configFile$ -jar $itemrecScalaMahoutJar$ io.prediction.algorithms.mahout.itemrec.alswr.ALSWRJob --hdfsRoot $hdfsRoot$ --localTempRoot $localTempRoot$ --appid $appid$ --engineid $engineid$ --algoid $algoid$ --numRecommendations $numRecommendations$ --numFeatures $numFeatures$ --lambda $lambda$ --numIterations $numIterations$",
                "$hadoop$ jar $jar$ io.prediction.algorithms.scalding.mahout.itemrec.ModelConstructor --hdfs --dbType $modeldataDbType$ --dbName $modeldataDbName$ --dbHost $modeldataDbHost$ --dbPort $modeldataDbPort$ --hdfsRoot $hdfsRoot$ --appid $appid$ --engineid $engineid$ --algoid $algoid$ --modelSet $modelset$ --unseenOnly $unseenOnly$ --numRecommendations $numRecommendations$"
            ],
            "offlineevalcommands": [
                "$hadoop$ jar $jar$ io.prediction.algorithms.scalding.mahout.itemrec.DataCopy --hdfs --dbType $appdataTrainingDbType$ --dbName $appdataTrainingDbName$ --dbHost $appdataTrainingDbHost$ --dbPort $appdataTrainingDbPort$ --hdfsRoot $hdfsRoot$ --appid $appid$ --engineid $engineid$ --algoid $algoid$ --evalid $evalid$ $itypes$ --viewParam $viewParam$ --likeParam $likeParam$ --dislikeParam $dislikeParam$ --conversionParam $conversionParam$ --conflictParam $conflictParam$",
                "$hadoop$ jar $jar$ io.prediction.algorithms.scalding.mahout.itemrec.DataPreparator --hdfs --dbType $appdataTrainingDbType$ --dbName $appdataTrainingDbName$ --dbHost $appdataTrainingDbHost$ --dbPort $appdataTrainingDbPort$ --hdfsRoot $hdfsRoot$ --appid $appid$ --engineid $engineid$ --algoid $algoid$ --evalid $evalid$ $itypes$ --viewParam $viewParam$ --likeParam $likeParam$ --dislikeParam $dislikeParam$ --conversionParam $conversionParam$ --conflictParam $conflictParam$",
                "java -Dio.prediction.base=$base$ $configFile$ -jar $itemrecScalaMahoutJar$ io.prediction.algorithms.mahout.itemrec.alswr.ALSWRJob --hdfsRoot $hdfsRoot$ --localTempRoot $localTempRoot$ --appid $appid$ --engineid $engineid$ --algoid $algoid$ --evalid $evalid$ --numRecommendations $numRecommendations$ --numFeatures $numFeatures$ --lambda $lambda$ --numIterations $numIterations$",
                "$hadoop$ jar $jar$ io.prediction.algorithms.scalding.mahout.itemrec.ModelConstructor --hdfs --dbType $modeldataTrainingDbType$ --dbName $modeldataTrainingDbName$ --dbHost $modeldataTrainingDbHost$ --dbPort $modeldataTrainingDbPort$ --hdfsRoot $hdfsRoot$ --appid $appid$ --engineid $engineid$ --algoid $algoid$ --evalid $evalid$ --modelSet $modelset$ --unseenOnly $unseenOnly$ --numRecommendations $numRecommendations$"
            ],
            "paramorder": [
                "numFeatures",
                "lambda",
                "numIterations",
                "viewParam",
                "likeParam",
                "dislikeParam",
                "conversionParam",
                "conflictParam"
            ],
            "engineinfoid": "itemrec",
            "techreq": [
                "Hadoop"
            ],
            "datareq": [
                "Users, Items, and U2I Actions such as Like, Buy and Rate."
            ],
            "params": {
                "numFeatures": {
                    "name": "Num of Factorized Features",
                    "description": "Dimension of the factorized feature space.",
                    "constraint": "integer",
                    "defaultvalue": 3
                },
                "lambda": {
                    "name": "Lambda",
                    "description": "Regularization param to avoid overfitting.",
                    "constraint": "double",
                    "defaultvalue": 0.03
                },
                "numIterations": {
                    "name": "Number of Iterations",
                    "description": "Number of training iteration.",
                    "constraint": "integer",
                    "defaultvalue": 3
                },
                "viewParam": {
                    "name": "View Score",
                    "description": "",
                    "constraint": "integer",
                    "defaultvalue": 3
                },
                "viewmoreParam": {
                    "name": "View More Score",
                    "description": "",
                    "constraint": "integer",
                    "defaultvalue": 3
                },
                "likeParam": {
                    "name": "Like Score",
                    "description": "",
                    "constraint": "integer",
                    "defaultvalue": 5
                },
                "dislikeParam": {
                    "name": "Dislike Score",
                    "description": "",
                    "constraint": "integer",
                    "defaultvalue": 1
                },
                "conversionParam": {
                    "name": "Buy Score",
                    "description": "",
                    "constraint": "integer",
                    "defaultvalue": 4
                },
                "conflictParam": {
                    "name": "Override",
                    "description": "",
                    "constraint": "string",
                    "defaultvalue": "latest"
                },
                "numFeaturesMin": {
                    "name": "numFeaturesMin",
                    "constraint": "integer",
                    "defaultvalue": 2
                },
                "numFeaturesMax": {
                    "name": "numFeaturesMax",
                    "constraint": "integer",
                    "defaultvalue": 10
                },
                "lambdaMin": {
                    "name": "lambdaMin",
                    "constraint": "double",
                    "defaultvalue": 0.01
                },
                "lambdaMax": {
                    "name": "lambdaMax",
                    "constraint": "double",
                    "defaultvalue": 0.1
                },
                "numIterationsMin": {
                    "name": "numIterationsMin",
                    "constraint": "integer",
                    "defaultvalue": 1
                },
                "numIterationsMax": {
                    "name": "numIterationsMax",
                    "constraint": "integer",
                    "defaultvalue": 20
                }
            }
        },
        "mahout-svdsgd": {
            "name": "Mahout's SVD-RatingSGD Recommender (Non-distributed)",
            "description": "Predict user preferences using matrix factorization (Non-distributed).",
            "batchcommands": [
                "$hadoop$ jar $jar$ io.prediction.algorithms.scalding.mahout.itemrec.DataCopy --hdfs --dbType $appdataDbType$ --dbName $appdataDbName$ --dbHost $appdataDbHost$ --dbPort $appdataDbPort$ --hdfsRoot $hdfsRoot$ --appid $appid$ --engineid $engineid$ --algoid $algoid$ $itypes$ --viewParam $viewParam$ --likeParam $likeParam$ --dislikeParam $dislikeParam$ --conversionParam $conversionParam$ --conflictParam $conflictParam$",
                "$hadoop$ jar $jar$ io.prediction.algorithms.scalding.mahout.itemrec.DataPreparator --hdfs --dbType $appdataDbType$ --dbName $appdataDbName$ --dbHost $appdataDbHost$ --dbPort $appdataDbPort$ --hdfsRoot $hdfsRoot$ --appid $appid$ --engineid $engineid$ --algoid $algoid$ $itypes$ --viewParam $viewParam$ --likeParam $likeParam$ --dislikeParam $dislikeParam$ --conversionParam $conversionParam$ --conflictParam $conflictParam$",
                "java -Dio.prediction.base=$base$ $configFile$ -jar $itemrecScalaMahoutJar$ io.prediction.algorithms.mahout.itemrec.svdsgd.SVDSGDJob --hdfsRoot $hdfsRoot$ --localTempRoot $localTempRoot$ --appid $appid$ --engineid $engineid$ --algoid $algoid$ --numRecommendations $numRecommendations$ --numFeatures $numFeatures$ --learningRate $learningRate$ --preventOverfitting $preventOverfitting$ --randomNoise $randomNoise$ --numIterations $numIterations$ --learningRateDecay $learningRateDecay$",
                "$hadoop$ jar $jar$ io.prediction.algorithms.scalding.mahout.itemrec.ModelConstructor --hdfs --dbType $modeldataDbType$ --dbName $modeldataDbName$ --dbHost $modeldataDbHost$ --dbPort $modeldataDbPort$ --hdfsRoot $hdfsRoot$ --appid $appid$ --engineid $engineid$ --algoid $algoid$ --modelSet $modelset$ --unseenOnly $unseenOnly$ --numRecommendations $numRecommendations$"
            ],
            "offlineevalcommands": [
                "$hadoop$ jar $jar$ io.prediction.algorithms.scalding.mahout.itemrec.DataCopy --hdfs --dbType $appdataTrainingDbType$ --dbName $appdataTrainingDbName$ --dbHost $appdataTrainingDbHost$ --dbPort $appdataTrainingDbPort$ --hdfsRoot $hdfsRoot$ --appid $appid$ --engineid $engineid$ --algoid $algoid$ --evalid $evalid$ $itypes$ --viewParam $viewParam$ --likeParam $likeParam$ --dislikeParam $dislikeParam$ --conversionParam $conversionParam$ --conflictParam $conflictParam$",
                "$hadoop$ jar $jar$ io.prediction.algorithms.scalding.mahout.itemrec.DataPreparator --hdfs --dbType $appdataTrainingDbType$ --dbName $appdataTrainingDbName$ --dbHost $appdataTrainingDbHost$ --dbPort $appdataTrainingDbPort$ --hdfsRoot $hdfsRoot$ --appid $appid$ --engineid $engineid$ --algoid $algoid$ --evalid $evalid$ $itypes$ --viewParam $viewParam$ --likeParam $likeParam$ --dislikeParam $dislikeParam$ --conversionParam $conversionParam$ --conflictParam $conflictParam$",
                "java -Dio.prediction.base=$base$ $configFile$ -jar $itemrecScalaMahoutJar$ io.prediction.algorithms.mahout.itemrec.svdsgd.SVDSGDJob --hdfsRoot $hdfsRoot$ --localTempRoot $localTempRoot$ --appid $appid$ --engineid $engineid$ --algoid $algoid$ --evalid $evalid$ --numRecommendations $numRecommendations$ --numFeatures $numFeatures$ --learningRate $learningRate$ --preventOverfitting $preventOverfitting$ --randomNoise $randomNoise$ --numIterations $numIterations$ --learningRateDecay $learningRateDecay$",
                "$hadoop$ jar $jar$ io.prediction.algorithms.scalding.mahout.itemrec.ModelConstructor --hdfs --dbType $modeldataTrainingDbType$ --dbName $modeldataTrainingDbName$ --dbHost $modeldataTrainingDbHost$ --dbPort $modeldataTrainingDbPort$ --hdfsRoot $hdfsRoot$ --appid $appid$ --engineid $engineid$ --algoid $algoid$ --evalid $evalid$ --modelSet $modelset$ --unseenOnly $unseenOnly$ --numRecommendations $numRecommendations$"
            ],
            "paramorder": [
                "numFeatures",
                "learningRate",
                "preventOverfitting",
                "randomNoise",
                "numIterations",
                "learningRateDecay",
                "viewParam",
                "likeParam",
                "dislikeParam",
                "conversionParam",
                "conflictParam"
            ],
            "engineinfoid": "itemrec",
            "techreq": [
                "Hadoop"
            ],
            "datareq": [
                "Users, Items, and U2I Actions such as Like, Buy and Rate."
            ],
            "params": {
                "numFeatures": {
                    "name": "Num of Factorized Features",
                    "description": "Dimension of the factorized feature space.",
                    "constraint": "integer",
                    "defaultvalue": 3
                },
                "learningRate": {
                    "name": "Learning Rate",
                    "description": "Learning rate (step size).",
                    "constraint": "double",
                    "defaultvalue": 0.01
                },
                "preventOverfitting": {
                    "name": "Prevent Overfitting",
                    "description": "Parameter used to prevent overfitting.",
                    "constraint": "double",
                    "defaultvalue": 0.1
                },
                "randomNoise": {
                    "name": "Random Noise",
                    "description": "Standard deviation for random initialization of feature.",
                    "constraint": "double",
                    "defaultvalue": 0.01
                },
                "numIterations": {
                    "name": "Number of Iterations",
                    "description": "Number of training iteration.",
                    "constraint": "integer",
                    "defaultvalue": 3
                },
                "learningRateDecay": {
                    "name": "Learning Rate Decay",
                    "description": "Multiplicative decay factor for Learning Rate.",
                    "constraint": "integer",
                    "defaultvalue": 1
                },
                "viewParam": {
                    "name": "View Score",
                    "description": "",
                    "constraint": "integer",
                    "defaultvalue": 3
                },
                "viewmoreParam": {
                    "name": "View More Score",
                    "description": "",
                    "constraint": "integer",
                    "defaultvalue": 3
                },
                "likeParam": {
                    "name": "Like Score",
                    "description": "",
                    "constraint": "integer",
                    "defaultvalue": 5
                },
                "dislikeParam": {
                    "name": "Dislike Score",
                    "description": "",
                    "constraint": "integer",
                    "defaultvalue": 1
                },
                "conversionParam": {
                    "name": "Buy Score",
                    "description": "",
                    "constraint": "integer",
                    "defaultvalue": 4
                },
                "conflictParam": {
                    "name": "Override",
                    "description": "",
                    "constraint": "string",
                    "defaultvalue": "latest"
                },
                "numFeaturesMin": {
                    "name": "numFeaturesMin",
                    "constraint": "integer",
                    "defaultvalue": 2
                },
                "numFeaturesMax": {
                    "name": "numFeaturesMax",
                    "constraint": "integer",
                    "defaultvalue": 10
                },
                "learningRateMin": {
                    "name": "learningRateMin",
                    "constraint": "double",
                    "defaultvalue": 0.01
                },
                "learningRateMax": {
                    "name": "learningRateMax",
                    "constraint": "double",
                    "defaultvalue": 0.05
                },
                "preventOverfittingMin": {
                    "name": "preventOverfittingMin",
                    "constraint": "double",
                    "defaultvalue": 0.1
                },
                "preventOverfittingMax": {
                    "name": "preventOverfittingMax",
                    "constraint": "double",
                    "defaultvalue": 0.5
                },
                "randomNoiseMin": {
                    "name": "randomNoiseMin",
                    "constraint": "double",
                    "defaultvalue": 0.01
                },
                "randomNoiseMax": {
                    "name": "randomNoiseMax",
                    "constraint": "double",
                    "defaultvalue": 0.05
                },
                "numIterationsMin": {
                    "name": "numIterationsMin",
                    "constraint": "integer",
                    "defaultvalue": 1
                },
                "numIterationsMax": {
                    "name": "numIterationsMax",
                    "constraint": "integer",
                    "defaultvalue": 10
                },
                "learningRateDecayMin": {
                    "name": "learningRateDecayMin",
                    "constraint": "integer",
                    "defaultvalue": 1
                },
                "learningRateDecayMax": {
                    "name": "learningRateDecayMax",
                    "constraint": "integer",
                    "defaultvalue": 1
                }
            }
        },
        "mahout-svdplusplus": {
            "name": "Mahout's SVDPlusPlus Recommender (Non-distributed)",
            "description": "Predict user preferences using matrix factorization (Non-distributed).",
            "batchcommands": [
                "$hadoop$ jar $jar$ io.prediction.algorithms.scalding.mahout.itemrec.DataCopy --hdfs --dbType $appdataDbType$ --dbName $appdataDbName$ --dbHost $appdataDbHost$ --dbPort $appdataDbPort$ --hdfsRoot $hdfsRoot$ --appid $appid$ --engineid $engineid$ --algoid $algoid$ $itypes$ --viewParam $viewParam$ --likeParam $likeParam$ --dislikeParam $dislikeParam$ --conversionParam $conversionParam$ --conflictParam $conflictParam$",
                "$hadoop$ jar $jar$ io.prediction.algorithms.scalding.mahout.itemrec.DataPreparator --hdfs --dbType $appdataDbType$ --dbName $appdataDbName$ --dbHost $appdataDbHost$ --dbPort $appdataDbPort$ --hdfsRoot $hdfsRoot$ --appid $appid$ --engineid $engineid$ --algoid $algoid$ $itypes$ --viewParam $viewParam$ --likeParam $likeParam$ --dislikeParam $dislikeParam$ --conversionParam $conversionParam$ --conflictParam $conflictParam$",
                "java -Dio.prediction.base=$base$ $configFile$ -jar $itemrecScalaMahoutJar$ io.prediction.algorithms.mahout.itemrec.svdplusplus.SVDPlusPlusJob --hdfsRoot $hdfsRoot$ --localTempRoot $localTempRoot$ --appid $appid$ --engineid $engineid$ --algoid $algoid$ --numRecommendations $numRecommendations$ --numFeatures $numFeatures$ --learningRate $learningRate$ --preventOverfitting $preventOverfitting$ --randomNoise $randomNoise$ --numIterations $numIterations$ --learningRateDecay $learningRateDecay$",
                "$hadoop$ jar $jar$ io.prediction.algorithms.scalding.mahout.itemrec.ModelConstructor --hdfs --dbType $modeldataDbType$ --dbName $modeldataDbName$ --dbHost $modeldataDbHost$ --dbPort $modeldataDbPort$ --hdfsRoot $hdfsRoot$ --appid $appid$ --engineid $engineid$ --algoid $algoid$ --modelSet $modelset$ --unseenOnly $unseenOnly$ --numRecommendations $numRecommendations$"
            ],
            "offlineevalcommands": [
                "$hadoop$ jar $jar$ io.prediction.algorithms.scalding.mahout.itemrec.DataCopy --hdfs --dbType $appdataTrainingDbType$ --dbName $appdataTrainingDbName$ --dbHost $appdataTrainingDbHost$ --dbPort $appdataTrainingDbPort$ --hdfsRoot $hdfsRoot$ --appid $appid$ --engineid $engineid$ --algoid $algoid$ --evalid $evalid$ $itypes$ --viewParam $viewParam$ --likeParam $likeParam$ --dislikeParam $dislikeParam$ --conversionParam $conversionParam$ --conflictParam $conflictParam$",
                "$hadoop$ jar $jar$ io.prediction.algorithms.scalding.mahout.itemrec.DataPreparator --hdfs --dbType $appdataTrainingDbType$ --dbName $appdataTrainingDbName$ --dbHost $appdataTrainingDbHost$ --dbPort $appdataTrainingDbPort$ --hdfsRoot $hdfsRoot$ --appid $appid$ --engineid $engineid$ --algoid $algoid$ --evalid $evalid$ $itypes$ --viewParam $viewParam$ --likeParam $likeParam$ --dislikeParam $dislikeParam$ --conversionParam $conversionParam$ --conflictParam $conflictParam$",
                "java -Dio.prediction.base=$base$ $configFile$ -jar $itemrecScalaMahoutJar$ io.prediction.algorithms.mahout.itemrec.svdplusplus.SVDPlusPlusJob --hdfsRoot $hdfsRoot$ --localTempRoot $localTempRoot$ --appid $appid$ --engineid $engineid$ --algoid $algoid$ --evalid $evalid$ --numRecommendations $numRecommendations$ --numFeatures $numFeatures$ --learningRate $learningRate$ --preventOverfitting $preventOverfitting$ --randomNoise $randomNoise$ --numIterations $numIterations$ --learningRateDecay $learningRateDecay$",
                "$hadoop$ jar $jar$ io.prediction.algorithms.scalding.mahout.itemrec.ModelConstructor --hdfs --dbType $modeldataTrainingDbType$ --dbName $modeldataTrainingDbName$ --dbHost $modeldataTrainingDbHost$ --dbPort $modeldataTrainingDbPort$ --hdfsRoot $hdfsRoot$ --appid $appid$ --engineid $engineid$ --algoid $algoid$ --evalid $evalid$ --modelSet $modelset$ --unseenOnly $unseenOnly$ --numRecommendations $numRecommendations$"
            ],
            "paramorder": [
                "numFeatures",
                "learningRate",
                "preventOverfitting",
                "randomNoise",
                "numIterations",
                "learningRateDecay",
                "viewParam",
                "likeParam",
                "dislikeParam",
                "conversionParam",
                "conflictParam"
            ],
            "engineinfoid": "itemrec",
            "techreq": [
                "Hadoop"
            ],
            "datareq": [
                "Users, Items, and U2I Actions such as Like, Buy and Rate."
            ],
            "params": {
                "numFeatures": {
                    "name": "Num of Factorized Features",
                    "description": "Dimension of the factorized feature space.",
                    "constraint": "integer",
                    "defaultvalue": 3
                },
                "learningRate": {
                    "name": "Learning Rate",
                    "description": "Learning rate (step size).",
                    "constraint": "double",
                    "defaultvalue": 0.01
                },
                "preventOverfitting": {
                    "name": "Prevent Overfitting",
                    "description": "Parameter used to prevent overfitting.",
                    "constraint": "double",
                    "defaultvalue": 0.1
                },
                "randomNoise": {
                    "name": "Random Noise",
                    "description": "Standard deviation for random initialization of feature.",
                    "constraint": "double",
                    "defaultvalue": 0.01
                },
                "numIterations": {
                    "name": "Number of Iterations",
                    "description": "Number of training iteration.",
                    "constraint": "integer",
                    "defaultvalue": 3
                },
                "learningRateDecay": {
                    "name": "Learning Rate Decay",
                    "description": "Multiplicative decay factor for Learning Rate.",
                    "constraint": "integer",
                    "defaultvalue": 1
                },
                "viewParam": {
                    "name": "View Score",
                    "description": "",
                    "constraint": "integer",
                    "defaultvalue": 3
                },
                "viewmoreParam": {
                    "name": "View More Score",
                    "description": "",
                    "constraint": "integer",
                    "defaultvalue": 3
                },
                "likeParam": {
                    "name": "Like Score",
                    "description": "",
                    "constraint": "integer",
                    "defaultvalue": 5
                },
                "dislikeParam": {
                    "name": "Dislike Score",
                    "description": "",
                    "constraint": "integer",
                    "defaultvalue": 1
                },
                "conversionParam": {
                    "name": "Buy Score",
                    "description": "",
                    "constraint": "integer",
                    "defaultvalue": 4
                },
                "conflictParam": {
                    "name": "Override",
                    "description": "",
                    "constraint": "string",
                    "defaultvalue": "latest"
                },
                "numFeaturesMin": {
                    "name": "numFeaturesMin",
                    "constraint": "integer",
                    "defaultvalue": 2
                },
                "numFeaturesMax": {
                    "name": "numFeaturesMax",
                    "constraint": "integer",
                    "defaultvalue": 10
                },
                "learningRateMin": {
                    "name": "learningRateMin",
                    "constraint": "double",
                    "defaultvalue": 0.01
                },
                "learningRateMax": {
                    "name": "learningRateMax",
                    "constraint": "double",
                    "defaultvalue": 0.05
                },
                "preventOverfittingMin": {
                    "name": "preventOverfittingMin",
                    "constraint": "double",
                    "defaultvalue": 0.1
                },
                "preventOverfittingMax": {
                    "name": "preventOverfittingMax",
                    "constraint": "double",
                    "defaultvalue": 0.5
                },
                "randomNoiseMin": {
                    "name": "randomNoiseMin",
                    "constraint": "double",
                    "defaultvalue": 0.01
                },
                "randomNoiseMax": {
                    "name": "randomNoiseMax",
                    "constraint": "double",
                    "defaultvalue": 0.05
                },
                "numIterationsMin": {
                    "name": "numIterationsMin",
                    "constraint": "integer",
                    "defaultvalue": 1
                },
                "numIterationsMax": {
                    "name": "numIterationsMax",
                    "constraint": "integer",
                    "defaultvalue": 10
                },
                "learningRateDecayMin": {
                    "name": "learningRateDecayMin",
                    "constraint": "integer",
                    "defaultvalue": 1
                },
                "learningRateDecayMax": {
                    "name": "learningRateDecayMax",
                    "constraint": "integer",
                    "defaultvalue": 1
                }
            }
        },
        "pdio-itemsimrandomrank": {
            "name": "Random Rank",
            "description": "Predict item similarities randomly.",
            "batchcommands": [
                "$hadoop$ jar $jar$ io.prediction.algorithms.scalding.itemsim.randomrank.RandomRank --hdfs --training_dbType $appdataDbType$ --training_dbName $appdataDbName$ --training_dbHost $appdataDbHost$ --training_dbPort $appdataDbPort$ --modeldata_dbType $modeldataDbType$ --modeldata_dbName $modeldataDbName$ --modeldata_dbHost $modeldataDbHost$ --modeldata_dbPort $modeldataDbPort$ --hdfsRoot $hdfsRoot$ --appid $appid$ --engineid $engineid$ --algoid $algoid$ --numSimilarItems $numSimilarItems$ --modelSet $modelset$"
            ],
            "offlineevalcommands": [
                "$hadoop$ jar $jar$ io.prediction.algorithms.scalding.itemsim.randomrank.RandomRank --hdfs --training_dbType $appdataTrainingDbType$ --training_dbName $appdataTrainingDbName$ --training_dbHost $appdataTrainingDbHost$ --training_dbPort $appdataTrainingDbPort$ --modeldata_dbType $modeldataTrainingDbType$ --modeldata_dbName $modeldataTrainingDbName$ --modeldata_dbHost $modeldataTrainingDbHost$ --modeldata_dbPort $modeldataTrainingDbPort$ --hdfsRoot $hdfsRoot$ --appid $appid$ --engineid $engineid$ --algoid $algoid$ --numSimilarItems $numSimilarItems$ --modelSet false --evalid $evalid$"
            ],
            "paramorder": [],
            "engineinfoid": "itemsim",
            "techreq": [
                "Hadoop"
            ],
            "datareq": [
                "Items."
            ],
            "params": {}
        },
        "pdio-itemsimlatestrank": {
            "name": "Latest Rank",
            "description": "Consider latest items as most similar.",
            "batchcommands": [
                "$hadoop$ jar $jar$ io.prediction.algorithms.scalding.itemsim.latestrank.LatestRank --hdfs --training_dbType $appdataDbType$ --training_dbName $appdataDbName$ --training_dbHost $appdataDbHost$ --training_dbPort $appdataDbPort$ --modeldata_dbType $modeldataDbType$ --modeldata_dbName $modeldataDbName$ --modeldata_dbHost $modeldataDbHost$ --modeldata_dbPort $modeldataDbPort$ --hdfsRoot $hdfsRoot$ --appid $appid$ --engineid $engineid$ --algoid $algoid$ --numSimilarItems $numSimilarItems$ --modelSet $modelset$"
            ],
            "offlineevalcommands": [
                "$hadoop$ jar $jar$ io.prediction.algorithms.scalding.itemsim.latestrank.LatestRank --hdfs --training_dbType $appdataTrainingDbType$ --training_dbName $appdataTrainingDbName$ --training_dbHost $appdataTrainingDbHost$ --training_dbPort $appdataTrainingDbPort$ --modeldata_dbType $modeldataTrainingDbType$ --modeldata_dbName $modeldataTrainingDbName$ --modeldata_dbHost $modeldataTrainingDbHost$ --modeldata_dbPort $modeldataTrainingDbPort$ --hdfsRoot $hdfsRoot$ --appid $appid$ --engineid $engineid$ --algoid $algoid$ --numSimilarItems $numSimilarItems$ --modelSet false --evalid $evalid$"
            ],
            "paramorder": [],
            "engineinfoid": "itemsim",
            "techreq": [
                "Hadoop"
            ],
            "datareq": [
                "Items with starttime."
            ],
            "params": {}
        },
        "pdio-itemsimcf": {
            "name": "Item Simiarlity Collaborative Filtering",
            "description": "This algorithm predicts similar items which the user may also like.",
            "batchcommands": [
                "$hadoop$ jar $jar$ io.prediction.algorithms.scalding.itemsim.itemsimcf.DataPreparator --hdfs --dbType $appdataDbType$ --dbName $appdataDbName$ --dbHost $appdataDbHost$ --dbPort $appdataDbPort$ --hdfsRoot $hdfsRoot$ --appid $appid$ --engineid $engineid$ --algoid $algoid$ $itypes$ --viewParam $viewParam$ --likeParam $likeParam$ --dislikeParam $dislikeParam$ --conversionParam $conversionParam$ --conflictParam $conflictParam$",
                "$hadoop$ jar $jar$ io.prediction.algorithms.scalding.itemsim.itemsimcf.ItemSimilarity --hdfs --hdfsRoot $hdfsRoot$ --appid $appid$ --engineid $engineid$ --algoid $algoid$ --measureParam $measureParam$ --priorCountParam $priorCountParam$ --priorCorrelParam $priorCorrelParam$ --minNumRatersParam $minNumRatersParam$ --maxNumRatersParam $maxNumRatersParam$ --minIntersectionParam $minIntersectionParam$ --numSimilarItems $numSimilarItems$",
                "$hadoop$ jar $jar$ io.prediction.algorithms.scalding.itemsim.itemsimcf.ModelConstructor --hdfs --dbType $modeldataDbType$ --dbName $modeldataDbName$ --dbHost $modeldataDbHost$ --dbPort $modeldataDbPort$ --hdfsRoot $hdfsRoot$ --appid $appid$ --engineid $engineid$ --algoid $algoid$ --modelSet $modelset$"
            ],
            "offlineevalcommands": [
                "$hadoop$ jar $jar$ io.prediction.algorithms.scalding.itemsim.itemsimcf.DataPreparator --hdfs --dbType $appdataTrainingDbType$ --dbName $appdataTrainingDbName$ --dbHost $appdataTrainingDbHost$ --dbPort $appdataTrainingDbPort$ --hdfsRoot $hdfsRoot$ --appid $appid$ --engineid $engineid$ --algoid $algoid$ --evalid $evalid$ $itypes$ --viewParam $viewParam$ --likeParam $likeParam$ --dislikeParam $dislikeParam$ --conversionParam $conversionParam$ --conflictParam $conflictParam$",
                "$hadoop$ jar $jar$ io.prediction.algorithms.scalding.itemsim.itemsimcf.ItemSimilarity --hdfs --hdfsRoot $hdfsRoot$ --appid $appid$ --engineid $engineid$ --algoid $algoid$ --evalid $evalid$ --measureParam $measureParam$ --priorCountParam $priorCountParam$ --priorCorrelParam $priorCorrelParam$ --minNumRatersParam $minNumRatersParam$ --maxNumRatersParam $maxNumRatersParam$ --minIntersectionParam $minIntersectionParam$ --numSimilarItems $numSimilarItems$",
                "$hadoop$ jar $jar$ io.prediction.algorithms.scalding.itemsim.itemsimcf.ModelConstructor --hdfs --dbType $modeldataTrainingDbType$ --dbName $modeldataTrainingDbName$ --dbHost $modeldataTrainingDbHost$ --dbPort $modeldataTrainingDbPort$ --hdfsRoot $hdfsRoot$ --appid $appid$ --engineid $engineid$ --algoid $algoid$ --evalid $evalid$ --modelSet false"
            ],
            "paramorder": [
                "measureParam",
                "priorCountParam",
                "priorCorrelParam",
                "minNumRatersParam",
                "maxNumRatersParam",
                "minIntersectionParam",
                "viewParam",
                "likeParam",
                "dislikeParam",
                "conversionParam",
                "conflictParam"
            ],
            "engineinfoid": "itemsim",
            "techreq": [
                "Hadoop"
            ],
            "datareq": [
                "Users, Items, and U2I Actions such as Like, Buy and Rate."
            ],
            "params": {
                "measureParam": {
                    "name": "Distance Function",
                    "description": "",
                    "constraint": "string",
                    "defaultvalue": "correl"
                },
                "priorCountParam": {
                    "name": "Virtual Count",
                    "description": "Suggested range: 0 to 100.",
                    "constraint": "integer",
                    "defaultvalue": 20
                },
                "priorCorrelParam": {
                    "name": "Prior Correlation",
                    "description": "",
                    "constraint": "integer",
                    "defaultvalue": 0
                },
                "minNumRatersParam": {
                    "name": "Minimum Number of Raters",
                    "description": "",
                    "constraint": "integer",
                    "defaultvalue": 1
                },
                "maxNumRatersParam": {
                    "name": "Maximum Number of Raters",
                    "description": "",
                    "constraint": "integer",
                    "defaultvalue": 10000
                },
                "minIntersectionParam": {
                    "name": "Minimum Intersection",
                    "description": "",
                    "constraint": "integer",
                    "defaultvalue": 1
                },
                "viewParam": {
                    "name": "View Score",
                    "description": "",
                    "constraint": "integer",
                    "defaultvalue": 3
                },
                "viewmoreParam": {
                    "name": "View More Score",
                    "description": "",
                    "constraint": "integer",
                    "defaultvalue": 3
                },
                "likeParam": {
                    "name": "Like Score",
                    "description": "",
                    "constraint": "integer",
                    "defaultvalue": 5
                },
                "dislikeParam": {
                    "name": "Dislike Score",
                    "description": "",
                    "constraint": "integer",
                    "defaultvalue": 1
                },
                "conversionParam": {
                    "name": "Buy Score",
                    "description": "",
                    "constraint": "integer",
                    "defaultvalue": 4
                },
                "conflictParam": {
                    "name": "Override",
                    "description": "",
                    "constraint": "string",
                    "defaultvalue": "latest"
                },
                "priorCountParamMin": {
                    "name": "priorCountParamMin",
                    "constraint": "integer",
                    "defaultvalue": 10
                },
                "priorCountParamMax": {
                    "name": "priorCountParamMax",
                    "constraint": "integer",
                    "defaultvalue": 30
                },
                "minNumRatersParamMin": {
                    "name": "minNumRatersParamMin",
                    "constraint": "integer",
                    "defaultvalue": 1
                },
                "minNumRatersParamMax": {
                    "name": "minNumRatersParamMax",
                    "constraint": "integer",
                    "defaultvalue": 5
                },
                "maxNumRatersParamMin": {
                    "name": "maxNumRatersParamMin",
                    "constraint": "integer",
                    "defaultvalue": 10000
                },
                "maxNumRatersParamMax": {
                    "name": "maxNumRatersParamMax",
                    "constraint": "integer",
                    "defaultvalue": 10000
                },
                "minIntersectionParamMin": {
                    "name": "minIntersectionParamMin",
                    "constraint": "integer",
                    "defaultvalue": 1
                },
                "minIntersectionParamMax": {
                    "name": "minIntersectionParamMax",
                    "constraint": "integer",
                    "defaultvalue": 5
                },
                "priorCorrelParamMin": {
                    "name": "priorCorrelParamMin",
                    "constraint": "integer",
                    "defaultvalue": 0
                },
                "priorCorrelParamMax": {
                    "name": "priorCorrelParamMax",
                    "constraint": "double",
                    "defaultvalue": 0.1
                }
            }
        },
        "mahout-itemsimcf": {
            "name": "Mahout's Item Similarity Collaborative Filtering",
            "description": "This algorithm predicts similar items which the user may also like.",
            "batchcommands": [
                "$base$/bin/quiet.sh $hadoop$ fs -rmr $mahoutTempDir$",
                "$base$/bin/quiet.sh $hadoop$ fs -rmr $algoDir$",
                "$hadoop$ jar $jar$ io.prediction.algorithms.scalding.mahout.itemsim.DataCopy --hdfs --dbType $appdataDbType$ --dbName $appdataDbName$ --dbHost $appdataDbHost$ --dbPort $appdataDbPort$ --hdfsRoot $hdfsRoot$ --appid $appid$ --engineid $engineid$ --algoid $algoid$ $itypes$ --viewParam $viewParam$ --likeParam $likeParam$ --dislikeParam $dislikeParam$ --conversionParam $conversionParam$ --conflictParam $conflictParam$",
                "$hadoop$ jar $jar$ io.prediction.algorithms.scalding.mahout.itemsim.DataPreparator --hdfs --dbType $appdataDbType$ --dbName $appdataDbName$ --dbHost $appdataDbHost$ --dbPort $appdataDbPort$ --hdfsRoot $hdfsRoot$ --appid $appid$ --engineid $engineid$ --algoid $algoid$ $itypes$ --viewParam $viewParam$ --likeParam $likeParam$ --dislikeParam $dislikeParam$ --conversionParam $conversionParam$ --conflictParam $conflictParam$",
                "$hadoop$ jar $mahoutCoreJobJar$ org.apache.mahout.cf.taste.hadoop.similarity.item.ItemSimilarityJob --input $dataFilePrefix$ratings.csv --output $algoFilePrefix$similarities.tsv --tempDir $mahoutTempDir$ --maxSimilaritiesPerItem $numSimilarItems$ --booleanData $booleanData$ --maxPrefsPerUser $maxPrefsPerUser$ --minPrefsPerUser $minPrefsPerUser$ --similarityClassname $similarityClassname$ --threshold $threshold$",
                "$hadoop$ jar $jar$ io.prediction.algorithms.scalding.mahout.itemsim.ModelConstructor --hdfs --dbType $modeldataDbType$ --dbName $modeldataDbName$ --dbHost $modeldataDbHost$ --dbPort $modeldataDbPort$ --hdfsRoot $hdfsRoot$ --appid $appid$ --engineid $engineid$ --algoid $algoid$ --modelSet $modelset$ --numSimilarItems $numSimilarItems$"
            ],
            "offlineevalcommands": [
                "$base$/bin/quiet.sh $hadoop$ fs -rmr $mahoutTempDir$",
                "$base$/bin/quiet.sh $hadoop$ fs -rmr $algoDir$",
                "$hadoop$ jar $jar$ io.prediction.algorithms.scalding.mahout.itemsim.DataCopy --hdfs --dbType $appdataTrainingDbType$ --dbName $appdataTrainingDbName$ --dbHost $appdataTrainingDbHost$ --dbPort $appdataTrainingDbPort$ --hdfsRoot $hdfsRoot$ --appid $appid$ --engineid $engineid$ --algoid $algoid$ --evalid $evalid$ $itypes$ --viewParam $viewParam$ --likeParam $likeParam$ --dislikeParam $dislikeParam$ --conversionParam $conversionParam$ --conflictParam $conflictParam$",
                "$hadoop$ jar $jar$ io.prediction.algorithms.scalding.mahout.itemsim.DataPreparator --hdfs --dbType $appdataTrainingDbType$ --dbName $appdataTrainingDbName$ --dbHost $appdataTrainingDbHost$ --dbPort $appdataTrainingDbPort$ --hdfsRoot $hdfsRoot$ --appid $appid$ --engineid $engineid$ --algoid $algoid$ --evalid $evalid$ $itypes$ --viewParam $viewParam$ --likeParam $likeParam$ --dislikeParam $dislikeParam$ --conversionParam $conversionParam$ --conflictParam $conflictParam$",
                "$hadoop$ jar $mahoutCoreJobJar$ org.apache.mahout.cf.taste.hadoop.similarity.item.ItemSimilarityJob --input $dataFilePrefix$ratings.csv --output $algoFilePrefix$similarities.tsv --tempDir $mahoutTempDir$ --maxSimilaritiesPerItem $numSimilarItems$ --booleanData $booleanData$ --maxPrefsPerUser $maxPrefsPerUser$ --minPrefsPerUser $minPrefsPerUser$ --similarityClassname $similarityClassname$ --threshold $threshold$",
                "$hadoop$ jar $jar$ io.prediction.algorithms.scalding.mahout.itemsim.ModelConstructor --hdfs --dbType $modeldataTrainingDbType$ --dbName $modeldataTrainingDbName$ --dbHost $modeldataTrainingDbHost$ --dbPort $modeldataTrainingDbPort$ --hdfsRoot $hdfsRoot$ --appid $appid$ --engineid $engineid$ --algoid $algoid$ --evalid $evalid$ --modelSet $modelset$ --numSimilarItems $numSimilarItems$"
            ],
            "paramorder": [
                "booleanData",
                "maxPrefsPerUser",
                "minPrefsPerUser",
                "similarityClassname",
                "threshold",
                "viewParam",
                "likeParam",
                "dislikeParam",
                "conversionParam",
                "conflictParam"
            ],
            "engineinfoid": "itemsim",
            "techreq": [
                "Hadoop"
            ],
            "datareq": [
                "Users, Items, and U2I Actions such as Like, Buy and Rate."
            ],
            "params": {
                "booleanData": {
                    "name": "Boolean Data",
                    "description": "Treat input data as having no preference values.",
                    "constraint": "boolean",
                    "defaultvalue": false
                },
                "maxPrefsPerUser": {
                    "name": "Max Num of Preferences per User",
                    "description": "Maximum number of preferences considered per user in final recommendation phase.",
                    "constraint": "integer",
                    "defaultvalue": 1000
                },
                "minPrefsPerUser": {
                    "name": "Min Num of Preferences per User",
                    "description": "Ignore users with less preferences than this.",
                    "constraint": "integer",
                    "defaultvalue": 1
                },
                "similarityClassname": {
                    "name": "Distance Function",
                    "description": "",
                    "constraint": "string",
                    "defaultvalue": "SIMILARITY_COOCCURRENCE"
                },
                "threshold": {
                    "name": "Threshold",
                    "description": "Discard item pairs with a similarity value below this.",
                    "constraint": "double",
                    "defaultvalue": 5e-324
                },
                "viewParam": {
                    "name": "View Score",
                    "description": "",
                    "constraint": "integer",
                    "defaultvalue": 3
                },
                "viewmoreParam": {
                    "name": "View More Score",
                    "description": "",
                    "constraint": "integer",
                    "defaultvalue": 3
                },
                "likeParam": {
                    "name": "Like Score",
                    "description": "",
                    "constraint": "integer",
                    "defaultvalue": 5
                },
                "dislikeParam": {
                    "name": "Dislike Score",
                    "description": "",
                    "constraint": "integer",
                    "defaultvalue": 1
                },
                "conversionParam": {
                    "name": "Buy Score",
                    "description": "",
                    "constraint": "integer",
                    "defaultvalue": 4
                },
                "conflictParam": {
                    "name": "Override",
                    "description": "",
                    "constraint": "string",
                    "defaultvalue": "latest"
                },
                "thresholdMin": {
                    "name": "thresholdMin",
                    "constraint": "double",
                    "defaultvalue": 5e-324
                },
                "thresholdMax": {
                    "name": "thresholdMax",
                    "constraint": "double",
                    "defaultvalue": 0.15
                },
                "maxPrefsPerUserMin": {
                    "name": "maxPrefsPerUserMin",
                    "constraint": "integer",
                    "defaultvalue": 500
                },
                "maxPrefsPerUserMax": {
                    "name": "maxPrefsPerUserMax",
                    "constraint": "integer",
                    "defaultvalue": 1500
                },
                "minPrefsPerUserMin": {
                    "name": "minPrefsPerUserMin",
                    "constraint": "integer",
                    "defaultvalue": 1
                },
                "minPrefsPerUserMax": {
                    "name": "minPrefsPerUserMax",
                    "constraint": "integer",
                    "defaultvalue": 5
                }
            }
        }
    },
    "offlineevalsplitterinfos": {
        "trainingtestsplit": {
            "name": "Training/Test Data Splitter With Time Order Option",
            "description": "Split data into training, validation and test sets",
            "engineinfoids": [
                "itemrec"
            ],
            "commands": [
                "java -jar $trainingTestSplitTimeJar$ --hadoop $hadoop$ --pdioEvalJar $pdioEvalJar$ --sequenceNum $iteration$ --hdfs --dbType $appdataDbType$ --dbName $appdataDbName$ --dbHost $appdataDbHost$ --dbPort $appdataDbPort$ --training_dbType $appdataTrainingDbType$ --training_dbName $appdataTrainingDbName$ --training_dbHost $appdataTrainingDbHost$ --training_dbPort $appdataTrainingDbPort$ --validation_dbType $appdataValidationDbType$ --validation_dbName $appdataValidationDbName$ --validation_dbHost $appdataValidationDbHost$ --validation_dbPort $appdataValidationDbPort$ --test_dbType $appdataTestDbType$ --test_dbName $appdataTestDbName$ --test_dbHost $appdataTestDbHost$ --test_dbPort $appdataTestDbPort$ --hdfsRoot $hdfsRoot$ --localTempRoot $localTempRoot$ --appid $appid$ --engineid $engineid$ --evalid $evalid$ $itypes$ --trainingPercent $trainingPercent$ --validationPercent $validationPercent$ --testPercent $testPercent$ --timeorder $timeorder$"
            ],
            "paramorder": [
                "trainingPercent",
                "validationPercent",
                "testPercent",
                "timeorder"
            ],
            "paramnames": {
                "trainingPercent": "Training Percentage",
                "validationPercent": "Validation Percentage",
                "testPercent": "Test Percentage",
                "timeorder": "Time Order"
            },
            "paramdescription": {
                "trainingPercent": "Percentage of data as training set",
                "validationPercent": "Percentage of data as validation set",
                "testPercent": "Percentage of data as test set",
                "timeorder": "Random with time order."
            },
            "paramdefaults": {
                "trainingPercent": 0.8,
                "validationPercent": 0,
                "testPercent": 0.2,
                "timeorder": false
            }
        }
    },
    "offlineevalmetricinfos": {
        "map_k": {
            "name": "MAP@k",
            "description": "Mean Average Precision",
            "engineinfoids": [
                "itemrec"
            ],
            "commands": [
                "$hadoop$ jar $pdioEvalJar$ io.prediction.metrics.scalding.itemrec.map.MAPAtKDataPreparator --hdfs --test_dbType $appdataTestDbType$ --test_dbName $appdataTestDbName$ --test_dbHost $appdataTestDbHost$ --test_dbPort $appdataTestDbPort$ --training_dbType $appdataTrainingDbType$ --training_dbName $appdataTrainingDbName$ --training_dbHost $appdataTrainingDbHost$ --training_dbPort $appdataTrainingDbPort$ --modeldata_dbType $modeldataTrainingDbType$ --modeldata_dbName $modeldataTrainingDbName$ --modeldata_dbHost $modeldataTrainingDbHost$ --modeldata_dbPort $modeldataTrainingDbPort$ --hdfsRoot $hdfsRoot$ --appid $appid$ --engineid $engineid$ --evalid $evalid$ --metricid $metricid$ --algoid $algoid$ --kParam $kParam$ --goalParam $goalParam$",
                "java -Dio.prediction.base=$base$ $configFile$ -Devalid=$evalid$ -Dalgoid=$algoid$ -Dk=$kParam$ -Dmetricid=$metricid$ -Dhdfsroot=$hdfsRoot$ -jar $topkJar$",
                "$hadoop$ jar $pdioEvalJar$ io.prediction.metrics.scalding.itemrec.map.MAPAtK --hdfs --dbType $settingsDbType$ --dbName $settingsDbName$ --dbHost $settingsDbHost$ --dbPort $settingsDbPort$ --hdfsRoot $hdfsRoot$ --appid $appid$ --engineid $engineid$ --evalid $evalid$ --metricid $metricid$ --algoid $algoid$ --iteration $iteration$ --splitset $splitset$ --kParam $kParam$"
            ],
            "paramorder": [
                "kParam"
            ],
            "paramnames": {
                "kParam": "k"
            },
            "paramdescription": {
                "kParam": "k"
            },
            "paramdefaults": {
                "kParam": 20
            }
        },
        "ismap_k": {
            "name": "ISMAP@k",
            "description": "Item Similarity Mean Average Precision at k",
            "engineinfoids": [
                "itemsim"
            ],
            "commands": [
                "$hadoop$ jar $pdioISEvalJar$ io.prediction.metrics.scalding.itemsim.ismap.ISMAPAtKDataPreparator --hdfs --test_dbType $appdataTestDbType$ --test_dbName $appdataTestDbName$ --test_dbHost $appdataTestDbHost$ --test_dbPort $appdataTestDbPort$ --training_dbType $appdataTrainingDbType$ --training_dbName $appdataTrainingDbName$ --training_dbHost $appdataTrainingDbHost$ --training_dbPort $appdataTrainingDbPort$ --modeldata_dbType $modeldataTrainingDbType$ --modeldata_dbName $modeldataTrainingDbName$ --modeldata_dbHost $modeldataTrainingDbHost$ --modeldata_dbPort $modeldataTrainingDbPort$ --hdfsRoot $hdfsRoot$ --appid $appid$ --engineid $engineid$ --evalid $evalid$ --metricid $metricid$ --algoid $algoid$ --kParam $kParam$ --goalParam $goalParam$",
                "java -Dio.prediction.base=$base$ $configFile$ -Devalid=$evalid$ -Dalgoid=$algoid$ -Dk=$kParam$ -Dmetricid=$metricid$ -Dhdfsroot=$hdfsRoot$ -jar $istopkJar$",
                "$hadoop$ jar $pdioISEvalJar$ io.prediction.metrics.scalding.itemsim.ismap.ISMAPAtK --hdfs --dbType $settingsDbType$ --dbName $settingsDbName$ --dbHost $settingsDbHost$ --dbPort $settingsDbPort$ --hdfsRoot $hdfsRoot$ --appid $appid$ --engineid $engineid$ --evalid $evalid$ --metricid $metricid$ --algoid $algoid$ --iteration $iteration$ --splitset $splitset$ --kParam $kParam$"
            ],
            "paramorder": [
                "kParam"
            ],
            "paramnames": {
                "kParam": "k"
            },
            "paramdescription": {
                "kParam": "k"
            },
            "paramdefaults": {
                "kParam": 20
            }
        }
    },
    "paramgeninfos": {
        "random": {
            "name": "Random Search",
            "description": "Random search within specified interval",
            "commands": [
                "java -Dio.prediction.base=$base$ $configFile$ -Devalids=$evalids$ -Dalgoid=$algoid$ -Dloop=$loop$ -Dparamsets=$paramsets$ -jar $paramgenJar$"
            ],
            "paramorder": [],
            "paramnames": {},
            "paramdescription": {},
            "paramdefaults": {}
        }
    }
}<|MERGE_RESOLUTION|>--- conflicted
+++ resolved
@@ -1,11 +1,7 @@
 {
     "systeminfos": {
         "version": {
-<<<<<<< HEAD
             "value": "0.7.0-SNAPSHOT",
-=======
-            "value": "0.6.2",
->>>>>>> 54a44961
             "description": "PredictionIO version"
         }
     },
