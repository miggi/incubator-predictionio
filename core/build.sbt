--- conflicted
+++ resolved
@@ -10,12 +10,8 @@
   "org.clapper"       %% "grizzled-slf4j"  % "1.0.2",
   "org.mongodb"       %% "casbah"          % "2.7.2",
   "org.scalatest"     %% "scalatest"       % "2.1.6" % "test",
-<<<<<<< HEAD
-  "org.json4s"        %% "json4s-native"   % "3.2.9")
-=======
   "org.json4s"        %% "json4s-native"   % "3.2.9",
   "org.json4s"        %% "json4s-ext"      % "3.2.7")
->>>>>>> a48a569f
 
 scalacOptions <<= (scalacOptions, scalaSource in Compile) map { (options, base) =>
   options :+ ("-P:sxr:base-directory:" + base.getAbsolutePath)
